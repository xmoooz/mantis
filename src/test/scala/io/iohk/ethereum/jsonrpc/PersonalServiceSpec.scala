package io.iohk.ethereum.jsonrpc

import akka.actor.ActorSystem
import akka.testkit.TestProbe
import akka.util.ByteString
import io.iohk.ethereum.crypto.ECDSASignature
import io.iohk.ethereum.db.storage.AppStateStorage
import io.iohk.ethereum.domain.{UInt256, _}
import io.iohk.ethereum.jsonrpc.JsonRpcErrors._
import io.iohk.ethereum.jsonrpc.PersonalService._
import io.iohk.ethereum.keystore.KeyStore.{DecryptionFailed, IOError}
import io.iohk.ethereum.keystore.{KeyStore, Wallet}
import io.iohk.ethereum.transactions.PendingTransactionsManager.{AddOrOverrideTransaction, GetPendingTransactions, PendingTransaction, PendingTransactionsResponse}
import io.iohk.ethereum.utils.{BlockchainConfig, DaoForkConfig, MonetaryPolicyConfig, TxPoolConfig}
import io.iohk.ethereum.{Fixtures, NormalPatience, Timeouts}
import org.scalamock.matchers.Matcher
import org.scalamock.scalatest.MockFactory
import org.scalatest.concurrent.ScalaFutures
import org.scalatest.{FlatSpec, Matchers}
import org.spongycastle.util.encoders.Hex

import scala.concurrent.duration.FiniteDuration


class PersonalServiceSpec extends FlatSpec with Matchers with MockFactory with ScalaFutures with NormalPatience {

  "PersonalService" should "import private keys" in new TestSetup {
    (keyStore.importPrivateKey _).expects(prvKey, passphrase).returning(Right(address))

    val req = ImportRawKeyRequest(prvKey, passphrase)
    val res = personal.importRawKey(req).futureValue

    res shouldEqual Right(ImportRawKeyResponse(address))
  }

  it should "create new accounts" in new TestSetup {
    (keyStore.newAccount _).expects(passphrase).returning(Right(address))

    val req = NewAccountRequest(passphrase)
    val res = personal.newAccount(req).futureValue

    res shouldEqual Right(NewAccountResponse(address))
  }

  it should "list accounts" in new TestSetup {
    val addresses = List(123, 42, 1).map(Address(_))
    (keyStore.listAccounts _).expects().returning(Right(addresses))

    val res = personal.listAccounts(ListAccountsRequest()).futureValue

    res shouldEqual Right(ListAccountsResponse(addresses))
  }

  it should "translate KeyStore errors to JsonRpc errors" in new TestSetup {
    (keyStore.listAccounts _).expects().returning(Left(IOError("boom!")))
    val res1 = personal.listAccounts(ListAccountsRequest()).futureValue
    res1 shouldEqual Left(LogicError("boom!"))

    (keyStore.unlockAccount _).expects(*, *).returning(Left(KeyStore.KeyNotFound))
    val res2 = personal.unlockAccount(UnlockAccountRequest(Address(42), "passphrase")).futureValue
    res2 shouldEqual Left(KeyNotFound)


    (keyStore.unlockAccount _).expects(*, *).returning(Left(KeyStore.DecryptionFailed))
    val res3 = personal.unlockAccount(UnlockAccountRequest(Address(42), "passphrase")).futureValue
    res3 shouldEqual Left(InvalidPassphrase)
  }

  it should "return an error when trying to import an invalid key" in new TestSetup {
    val invalidKey = prvKey.tail
    val req = ImportRawKeyRequest(invalidKey, passphrase)
    val res = personal.importRawKey(req).futureValue
    res shouldEqual Left(InvalidKey)
  }

  it should "unlock an account given a correct passphrase" in new TestSetup {
    (keyStore.unlockAccount _ ).expects(address, passphrase).returning(Right(wallet))

    val req = UnlockAccountRequest(address, passphrase)
    val res = personal.unlockAccount(req).futureValue

    res shouldEqual Right(UnlockAccountResponse(true))
  }

  it should "send a transaction (given sender address and a passphrase)" in new TestSetup {
    (keyStore.unlockAccount _ ).expects(address, passphrase)
      .returning(Right(wallet))

    (appStateStorage.getBestBlockNumber _).expects().returning(1234)
    (blockchain.getAccount _).expects(address, BigInt(1234)).returning(Some(Account(nonce, 2 * txValue)))
    (appStateStorage.getBestBlockNumber _).expects().returning(blockchainConfig.eip155BlockNumber - 1)

    val req = SendTransactionWithPassphraseRequest(tx, passphrase)
    val res = personal.sendTransaction(req)

    txPool.expectMsg(GetPendingTransactions)
    txPool.reply(PendingTransactionsResponse(Nil))

    res.futureValue shouldEqual Right(SendTransactionWithPassphraseResponse(stx.hash))
    txPool.expectMsg(AddOrOverrideTransaction(stx))
  }

  it should "send a transaction when having pending txs from the same sender" in new TestSetup {
    val newTx = wallet.signTx(tx.toTransaction(nonce + 1), None)

    (keyStore.unlockAccount _ ).expects(address, passphrase)
      .returning(Right(wallet))

    (appStateStorage.getBestBlockNumber _).expects().returning(1234)
    (blockchain.getAccount _).expects(address, BigInt(1234)).returning(Some(Account(nonce, 2 * txValue)))
    (appStateStorage.getBestBlockNumber _).expects().returning(blockchainConfig.eip155BlockNumber - 1)

    val req = SendTransactionWithPassphraseRequest(tx, passphrase)
    val res = personal.sendTransaction(req)

    txPool.expectMsg(GetPendingTransactions)
    txPool.reply(PendingTransactionsResponse(Seq(PendingTransaction(stx, 0))))

    res.futureValue shouldEqual Right(SendTransactionWithPassphraseResponse(newTx.hash))
    txPool.expectMsg(AddOrOverrideTransaction(newTx))
  }

  it should "fail to send a transaction given a wrong passphrase" in new TestSetup {
    (keyStore.unlockAccount _ ).expects(address, passphrase)
      .returning(Left(KeyStore.DecryptionFailed))

    val req = SendTransactionWithPassphraseRequest(tx, passphrase)
    val res = personal.sendTransaction(req).futureValue

    res shouldEqual Left(InvalidPassphrase)
    txPool.expectNoMsg()
  }

  it should "send a transaction (given sender address and using an unlocked account)" in new TestSetup {
    (keyStore.unlockAccount _ ).expects(address, passphrase)
      .returning(Right(wallet))

    personal.unlockAccount(UnlockAccountRequest(address, passphrase)).futureValue

    (appStateStorage.getBestBlockNumber _).expects().returning(1234)
    (blockchain.getAccount _).expects(address, BigInt(1234)).returning(Some(Account(nonce, 2 * txValue)))
    (appStateStorage.getBestBlockNumber _).expects().returning(blockchainConfig.eip155BlockNumber - 1)

    val req = SendTransactionRequest(tx)
    val res = personal.sendTransaction(req)

    txPool.expectMsg(GetPendingTransactions)
    txPool.reply(PendingTransactionsResponse(Nil))

    res.futureValue shouldEqual Right(SendTransactionResponse(stx.hash))
    txPool.expectMsg(AddOrOverrideTransaction(stx))
  }

  it should "fail to send a transaction when account is locked" in new TestSetup {
    val req = SendTransactionRequest(tx)
    val res = personal.sendTransaction(req).futureValue

    res shouldEqual Left(AccountLocked)
    txPool.expectNoMsg()
  }

  it should "lock an unlocked account" in new TestSetup {
    (keyStore.unlockAccount _ ).expects(address, passphrase)
      .returning(Right(wallet))

    personal.unlockAccount(UnlockAccountRequest(address, passphrase)).futureValue

    val lockRes = personal.lockAccount(LockAccountRequest(address)).futureValue
    val txRes = personal.sendTransaction(SendTransactionRequest(tx)).futureValue

    lockRes shouldEqual Right(LockAccountResponse(true))
    txRes shouldEqual Left(AccountLocked)
  }

  it should "sign a message when correct passphrase is sent" in new TestSetup {

    (keyStore.unlockAccount _ ).expects(address, passphrase)
      .returning(Right(wallet))

    val message = ByteString(Hex.decode("deadbeaf"))

    val r = ByteString(Hex.decode("d237344891a90a389b7747df6fbd0091da20d1c61adb961b4491a4c82f58dcd2"))
    val s = ByteString(Hex.decode("5425852614593caf3a922f48a6fe5204066dcefbf6c776c4820d3e7522058d00"))
    val v = ByteString(Hex.decode("1b")).last

    val req = SignRequest(message, address, Some(passphrase))

    val res = personal.sign(req).futureValue
    res shouldEqual Right(SignResponse(ECDSASignature(r, s, v)))

    // Account should still be locked after calling sign with passphrase
    val txReq = SendTransactionRequest(tx)
    val txRes = personal.sendTransaction(txReq).futureValue
    txRes shouldEqual Left(AccountLocked)

  }

  it should "sign a message using an unlocked account" in new TestSetup {

    (keyStore.unlockAccount _ ).expects(address, passphrase)
      .returning(Right(wallet))

    val message = ByteString(Hex.decode("deadbeaf"))

    val r = ByteString(Hex.decode("d237344891a90a389b7747df6fbd0091da20d1c61adb961b4491a4c82f58dcd2"))
    val s = ByteString(Hex.decode("5425852614593caf3a922f48a6fe5204066dcefbf6c776c4820d3e7522058d00"))
    val v = ByteString(Hex.decode("1b")).last

    val req = SignRequest(message, address, None)

    personal.unlockAccount(UnlockAccountRequest(address, passphrase)).futureValue
    val res = personal.sign(req).futureValue
    res shouldEqual Right(SignResponse(ECDSASignature(r, s, v)))
  }

  it should "return an error if signing a message using a locked account" in new TestSetup {

    val message = ByteString(Hex.decode("deadbeaf"))

    val req = SignRequest(message, address, None)

    val res = personal.sign(req).futureValue
    res shouldEqual Left(AccountLocked)
  }

  it should "return an error when signing a message if passphrase is wrong" in new TestSetup {

    val wrongPassphase = "wrongPassphrase"

    (keyStore.unlockAccount _ ).expects(address, wrongPassphase)
      .returning(Left(DecryptionFailed))

    val message = ByteString(Hex.decode("deadbeaf"))

    val req = SignRequest(message, address, Some(wrongPassphase))

    val res = personal.sign(req).futureValue
    res shouldEqual Left(InvalidPassphrase)
  }

  it should "return an error when signing if unexistent address is sent" in new TestSetup {

    (keyStore.unlockAccount _ ).expects(address, passphrase)
      .returning(Left(KeyStore.KeyNotFound))

    val message = ByteString(Hex.decode("deadbeaf"))

    val req = SignRequest(message, address, Some(passphrase))

    val res = personal.sign(req).futureValue
    res shouldEqual Left(KeyNotFound)
  }

  it should "recover address form signed message" in new TestSetup {
    val sigAddress = Address(ByteString(Hex.decode("12c2a3b877289050FBcfADC1D252842CA742BE81")))

    val message = ByteString(Hex.decode("deadbeaf"))

    val r: ByteString = ByteString(Hex.decode("117b8d5b518dc428d97e5e0c6f870ad90e561c97de8fe6cad6382a7e82134e61"))
    val s: ByteString = ByteString(Hex.decode("396d881ef1f8bc606ef94b74b83d76953b61f1bcf55c002ef12dd0348edff24b"))
    val v: Byte = ByteString(Hex.decode("1b")).last

    val req = EcRecoverRequest(message, ECDSASignature(r, s, v))

    val res = personal.ecRecover(req).futureValue
    res shouldEqual Right(EcRecoverResponse(sigAddress))
  }

  it should "allow to sign and recover the same message" in new TestSetup {

    (keyStore.unlockAccount _ ).expects(address, passphrase)
      .returning(Right(wallet))

    val message = ByteString(Hex.decode("deadbeaf"))

    personal.sign(SignRequest(message, address, Some(passphrase)))
      .futureValue.left.map(_ => fail())
      .map(response => EcRecoverRequest(message, response.signature))
      .foreach{ req =>
        val res = personal.ecRecover(req).futureValue
        res shouldEqual Right(EcRecoverResponse(address))
      }

  }

  it should "produce not chain specific transaction before eip155" in new TestSetup {
    (keyStore.unlockAccount _ ).expects(address, passphrase)
      .returning(Right(wallet))

    (appStateStorage.getBestBlockNumber _).expects().returning(1234)
    (blockchain.getAccount _).expects(address, BigInt(1234)).returning(Some(Account(nonce, 2 * txValue)))
    (appStateStorage.getBestBlockNumber _).expects().returning(blockchainConfig.eip155BlockNumber - 1)

    val req = SendTransactionWithPassphraseRequest(tx, passphrase)
    val res = personal.sendTransaction(req)

    txPool.expectMsg(GetPendingTransactions)
    txPool.reply(PendingTransactionsResponse(Nil))

    res.futureValue shouldEqual Right(SendTransactionWithPassphraseResponse(stx.hash))
    txPool.expectMsg(AddOrOverrideTransaction(stx))
  }

  it should "produce chain specific transaction after eip155" in new TestSetup {
    (keyStore.unlockAccount _ ).expects(address, passphrase)
      .returning(Right(wallet))

    (appStateStorage.getBestBlockNumber _).expects().returning(1234)
    (blockchain.getAccount _).expects(address, BigInt(1234)).returning(Some(Account(nonce, 2 * txValue)))
    val forkBlock = new Block(Fixtures.Blocks.Block3125369.header, Fixtures.Blocks.Block3125369.body)
    (appStateStorage.getBestBlockNumber _).expects().returning(blockchainConfig.eip155BlockNumber)

    val req = SendTransactionWithPassphraseRequest(tx, passphrase)
    val res = personal.sendTransaction(req)

    txPool.expectMsg(GetPendingTransactions)
    txPool.reply(PendingTransactionsResponse(Nil))

    res.futureValue shouldEqual Right(SendTransactionWithPassphraseResponse(chainSpecificStx.hash))
    txPool.expectMsg(AddOrOverrideTransaction(chainSpecificStx))
  }

  it should "return an error when importing a duplicated key" in new TestSetup {
    (keyStore.importPrivateKey _).expects(prvKey, passphrase).returning(Left(KeyStore.DuplicateKeySaved))

    val req = ImportRawKeyRequest(prvKey, passphrase)
    val res = personal.importRawKey(req).futureValue
    res shouldEqual Left(LogicError("account already exists"))
  }

  trait TestSetup {
    val prvKey = ByteString(Hex.decode("7a44789ed3cd85861c0bbf9693c7e1de1862dd4396c390147ecf1275099c6e6f"))
    val address = Address(Hex.decode("aa6826f00d01fe4085f0c3dd12778e206ce4e2ac"))
    val passphrase = "aaa"

    val nonce = 7
    val txValue = 128000

    val blockchainConfig = new BlockchainConfig{
      override val eip155BlockNumber: BigInt = 12345
      override val chainId: Byte = 0x03.toByte

      //unused
<<<<<<< HEAD
      override val eip161BlockNumber: BigInt = 0
=======
      override val maxCodeSize: Option[BigInt] = None
>>>>>>> 83e63b30
      override val frontierBlockNumber: BigInt = 0
      override val homesteadBlockNumber: BigInt = 0
      override val eip150BlockNumber: BigInt = 0
      override val eip160BlockNumber: BigInt = 0
      override val eip106BlockNumber: BigInt = 0
      override val difficultyBombPauseBlockNumber: BigInt = 0
      override val difficultyBombContinueBlockNumber: BigInt = 0
      override val customGenesisFileOpt: Option[String] = None
      override val accountStartNonce: UInt256 = UInt256.Zero
      override val monetaryPolicyConfig: MonetaryPolicyConfig = new MonetaryPolicyConfig(0, 0, 0)
      override val daoForkConfig: Option[DaoForkConfig] = None
    }

    val wallet = Wallet(address, prvKey)
    val tx = TransactionRequest(from = address, to = Some(Address(42)), value = Some(txValue))
    val stx: SignedTransaction = wallet.signTx(tx.toTransaction(nonce), None)
    val chainSpecificStx: SignedTransaction = wallet.signTx(tx.toTransaction(nonce), Some(blockchainConfig.chainId))

    implicit val system = ActorSystem("personal-service-test")

    val txPoolConfig = new TxPoolConfig {
      override val txPoolSize: Int = 30
      override val pendingTxManagerQueryTimeout: FiniteDuration = Timeouts.normalTimeout
    }

    val keyStore = mock[KeyStore]
    val blockchain = mock[BlockchainImpl]
    val txPool = TestProbe()
    val appStateStorage = mock[AppStateStorage]
    val personal = new PersonalService(keyStore, blockchain, txPool.ref, appStateStorage, blockchainConfig, txPoolConfig)

    def array[T](arr: Array[T]): Matcher[Array[T]] =
      argThat((_: Array[T]) sameElements arr)
  }
}<|MERGE_RESOLUTION|>--- conflicted
+++ resolved
@@ -341,11 +341,8 @@
       override val chainId: Byte = 0x03.toByte
 
       //unused
-<<<<<<< HEAD
+      override val maxCodeSize: Option[BigInt] = None
       override val eip161BlockNumber: BigInt = 0
-=======
-      override val maxCodeSize: Option[BigInt] = None
->>>>>>> 83e63b30
       override val frontierBlockNumber: BigInt = 0
       override val homesteadBlockNumber: BigInt = 0
       override val eip150BlockNumber: BigInt = 0
