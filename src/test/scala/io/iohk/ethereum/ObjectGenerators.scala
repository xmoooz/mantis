--- conflicted
+++ resolved
@@ -21,18 +21,20 @@
 
   def byteArrayOfNItemsGen(n: Int): Gen[Array[Byte]] = Gen.listOfN(n, Arbitrary.arbitrary[Byte]).map(_.toArray)
 
-<<<<<<< HEAD
-=======
   def seqByteArrayOfNItemsGen(n: Int): Gen[Seq[Array[Byte]]] = Gen.listOf(byteArrayOfNItemsGen(n))
 
-  def hexPrefixDecodeParametersGen(): Gen[(Array[Byte], Boolean)] = for {
-    aByteList <- Gen.nonEmptyListOf(Arbitrary.arbitrary[Byte])
-    t <- Arbitrary.arbitrary[Boolean]
-  } yield (aByteList.toArray, t)
+  def hexPrefixDecodeParametersGen(): Gen[(Array[Byte], Boolean)] = {
+    for {
+      aByteList <- Gen.nonEmptyListOf(Arbitrary.arbitrary[Byte])
+      t <- Arbitrary.arbitrary[Boolean]
+    } yield (aByteList.toArray, t)
+  }
 
-  def keyValueListGen(): Gen[List[(Int, Int)]] = for {
-    aKeyList <- Gen.nonEmptyListOf(Arbitrary.arbitrary[Int]).map(_.distinct)
-  } yield aKeyList.zip(aKeyList)
->>>>>>> 576ed029
+  def keyValueListGen(): Gen[List[(Int, Int)]] = {
+    for {
+      aKeyList <- Gen.nonEmptyListOf(Arbitrary.arbitrary[Int]).map(_.distinct)
+    } yield aKeyList.zip(aKeyList)
+  }
+
 
 }