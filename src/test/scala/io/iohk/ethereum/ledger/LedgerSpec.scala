--- conflicted
+++ resolved
@@ -1,53 +1,41 @@
 package io.iohk.ethereum.ledger
 
-<<<<<<< HEAD
+import java.util.concurrent.Executors
+
 import akka.util.ByteString
 import akka.util.ByteString.{ empty => bEmpty }
 import io.iohk.ethereum.Mocks.{ MockVM, MockValidatorsAlwaysSucceed }
 import io.iohk.ethereum.blockchain.sync.EphemBlockchainTestSetup
 import io.iohk.ethereum.consensus.Consensus
 import io.iohk.ethereum.consensus.ethash.validators.OmmersValidator
+import io.iohk.ethereum.consensus.validators.SignedTransactionError.TransactionSignatureError
 import io.iohk.ethereum.consensus.validators.std.StdBlockValidator.{ BlockTransactionsHashError, BlockValid }
-=======
-
-import java.util.concurrent.Executors
-
-import akka.util.ByteString
-import akka.util.ByteString.{empty => bEmpty}
-import io.iohk.ethereum.Mocks.MockVM
-import io.iohk.ethereum.blockchain.sync.EphemBlockchainTestSetup
-import io.iohk.ethereum.consensus.validators.std.StdBlockValidator.{BlockTransactionsHashError, BlockValid}
->>>>>>> 78f4ff89
-import io.iohk.ethereum.consensus.validators.SignedTransactionError.TransactionSignatureError
-import io.iohk.ethereum.consensus.validators.{Validators, _}
+import io.iohk.ethereum.consensus.validators.{ Validators, _ }
 import io.iohk.ethereum.crypto._
 import io.iohk.ethereum.domain._
-import io.iohk.ethereum.ledger.BlockExecutionError.{ValidationAfterExecError, ValidationBeforeExecError}
-import io.iohk.ethereum.ledger.Ledger.{BlockResult, PC, PR, VMImpl}
+import io.iohk.ethereum.ledger.BlockExecutionError.{ ValidationAfterExecError, ValidationBeforeExecError }
+import io.iohk.ethereum.ledger.Ledger.{ BlockResult, PC, PR, VMImpl }
 import io.iohk.ethereum.network.p2p.messages.PV62.BlockBody
 import io.iohk.ethereum.nodebuilder.SecureRandomBuilder
-import io.iohk.ethereum.utils.{BlockchainConfig, DaoForkConfig, MonetaryPolicyConfig}
+import io.iohk.ethereum.utils.{ BlockchainConfig, DaoForkConfig, MonetaryPolicyConfig }
 import io.iohk.ethereum.vm._
-import io.iohk.ethereum.{Fixtures, Mocks}
-import org.scalamock.scalatest.MockFactory
-<<<<<<< HEAD
-import org.scalatest.prop.{ PropertyChecks, TableFor2, TableFor3, TableFor4 }
-import org.scalatest.{ FlatSpec, Matchers }
-=======
-import org.scalatest.prop.PropertyChecks
-import org.scalatest.{FlatSpec, Matchers}
->>>>>>> 78f4ff89
+import io.iohk.ethereum.{ Fixtures, Mocks }
 import org.bouncycastle.crypto.AsymmetricCipherKeyPair
 import org.bouncycastle.crypto.params.ECPublicKeyParameters
 import org.bouncycastle.util.encoders.Hex
+import org.scalamock.scalatest.MockFactory
 import org.scalatest.concurrent.ScalaFutures
-
-import scala.concurrent.ExecutionContext
+import org.scalatest.prop.{ PropertyChecks, TableFor2, TableFor3, TableFor4 }
+import org.scalatest.{ FlatSpec, Matchers }
+
+import scala.concurrent.{ ExecutionContext, ExecutionContextExecutor }
 
 // scalastyle:off file.size.limit
 // scalastyle:off magic.number
-<<<<<<< HEAD
-class LedgerSpec extends FlatSpec with PropertyChecks with Matchers with MockFactory {
+
+class LedgerSpec extends FlatSpec with PropertyChecks with Matchers with MockFactory with ScalaFutures {
+
+  implicit val testContext: ExecutionContextExecutor = ExecutionContext.fromExecutor(Executors.newFixedThreadPool(4))
 
   def createResult(
     context: PC,
@@ -58,29 +46,16 @@
     returnData: ByteString = bEmpty,
     logs: Seq[TxLogEntry] = Nil,
     addressesToDelete: Set[Address] = Set.empty
-    ): PR = ProgramResult(
-=======
-class LedgerSpec extends FlatSpec with PropertyChecks with Matchers with MockFactory with ScalaFutures {
-  implicit val testContext = ExecutionContext.fromExecutor(Executors.newFixedThreadPool(4))
-  def createResult(context: PC,
-                   gasUsed: BigInt,
-                   gasLimit: BigInt,
-                   gasRefund: BigInt,
-                   error: Option[ProgramError] = None,
-                   returnData: ByteString = bEmpty,
-                   logs: Seq[TxLogEntry] = Nil,
-                   addressesToDelete: Set[Address] = Set.empty): PR =
-    ProgramResult(
->>>>>>> 78f4ff89
-      returnData = returnData,
-      gasRemaining = gasLimit - gasUsed,
-      world = context.world,
-      addressesToDelete = addressesToDelete,
-      logs = logs,
-      internalTxs = Nil,
-      gasRefund = gasRefund,
-      error = error
-    )
+  ): PR = ProgramResult(
+    returnData = returnData,
+    gasRemaining = gasLimit - gasUsed,
+    world = context.world,
+    addressesToDelete = addressesToDelete,
+    logs = logs,
+    internalTxs = Nil,
+    gasRefund = gasRefund,
+    error = error
+  )
 
   sealed trait Changes
   case class UpdateBalance(amount: UInt256) extends Changes
