--- conflicted
+++ resolved
@@ -61,12 +61,6 @@
 
     val requestedHashes = Seq(ByteString("1"), ByteString("2"))
 
-<<<<<<< HEAD
-    val dataSource = EphemDataSource()
-    val blockHeadersStorage = new BlockHeadersStorage(dataSource, new BlockHeadersNumbersStorage(dataSource))
-
-=======
->>>>>>> 7803f9e9
     val parent = TestProbe()
 
     val block = BigInt(1)
