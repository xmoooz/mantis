package io.iohk.ethereum.network

import java.net.{ InetSocketAddress, URI }

import akka.actor._
import akka.testkit.{ TestActorRef, TestProbe }
import com.miguno.akka.testing.VirtualTime
import io.iohk.ethereum.domain.{ Block, BlockHeader }
import io.iohk.ethereum.network.EtcPeerManagerActor.PeerInfo
import io.iohk.ethereum.network.PeerActor.PeerClosedConnection
import io.iohk.ethereum.network.PeerEventBusActor.PeerEvent.PeerDisconnected
import io.iohk.ethereum.network.PeerEventBusActor.SubscriptionClassifier.PeerHandshaked
import io.iohk.ethereum.network.PeerEventBusActor.{ PeerEvent, Publish, Subscribe }
import io.iohk.ethereum.network.PeerManagerActor.{ GetPeers, PeerConfiguration, Peers, SendMessage }
import io.iohk.ethereum.network.discovery.{ DiscoveryConfig, PeerDiscoveryManager }
import io.iohk.ethereum.network.p2p.messages.CommonMessages.{ NewBlock, Status }
import io.iohk.ethereum.network.p2p.messages.PV62.BlockBody
import io.iohk.ethereum.network.p2p.messages.Versions
import io.iohk.ethereum.network.p2p.messages.WireProtocol.Disconnect
import io.iohk.ethereum.utils.Config
import io.iohk.ethereum.{ Fixtures, NormalPatience }
import org.scalatest.concurrent.Eventually
import org.scalatest.{ FlatSpec, Matchers }

// scalastyle:off magic.number
class PeerManagerSpec extends FlatSpec with Matchers with Eventually with NormalPatience {

  "PeerManager" should "try to connect to bootstrap and known nodes on startup" in new TestSetup {
    startConnecting()

    system.terminate()
  }

  it should "blacklist peer that fail to establish tcp connection" in new TestSetup {

    startConnecting()

    val probe: TestProbe = createdPeers(1)

    probe.expectMsgClass(classOf[PeerActor.ConnectTo])

    peerManager ! PeerManagerActor.HandlePeerConnection(incomingConnection1.ref, incomingPeerAddress1)

    val probe2: TestProbe = createdPeers(2)
    val peer = Peer(incomingPeerAddress1, probe2.ref, incomingConnection = true)

    peerManager ! PeerClosedConnection(peer.remoteAddress.getHostString, Disconnect.Reasons.Other)

    eventually{
      peerManager.underlyingActor.blacklistedPeers.size shouldEqual 1
    }

    system.terminate()
  }

  it should "retry connections to remaining bootstrap nodes" in new TestSetup {
    startConnecting()

    val probe: TestProbe = createdPeers(1)

    probe.expectMsgClass(classOf[PeerActor.ConnectTo])

    probe.ref ! PoisonPill

    time.advance(21000) // wait for next scan

    peerManager ! "trigger stashed messages..."

    peerDiscoveryManager.expectMsg(PeerDiscoveryManager.GetDiscoveredNodesInfo)
    peerDiscoveryManager.reply(PeerDiscoveryManager.DiscoveredNodesInfo(bootstrapNodes))
    system.terminate()
  }

  it should "publish disconnect messages from peers" in new TestSetup {
    startConnecting()

    val probe: TestProbe = createdPeers(1)

    probe.ref ! PoisonPill

    time.advance(21000) // connect to 2 bootstrap peers

    peerEventBus.expectMsg(Publish(PeerDisconnected(PeerId(probe.ref.path.name))))
    system.terminate()
  }

  it should "not handle the connection from a peer that's already connected" in new TestSetup {
    startConnecting()

    val connection = TestProbe()

    val watcher = TestProbe()
    watcher.watch(connection.ref)

    peerManager ! PeerManagerActor.HandlePeerConnection(connection.ref, new InetSocketAddress("127.0.0.1", 30340))

    watcher.expectMsgClass(classOf[Terminated])
    system.terminate()
  }

  it should "handle pending and handshaked incoming peers" in new TestSetup {
    startConnecting()

    createdPeers.head.expectMsgClass(classOf[PeerActor.ConnectTo])
    createdPeers(1).expectMsgClass(classOf[PeerActor.ConnectTo])

    time.advance(21000) // wait for next scan

    peerDiscoveryManager.expectMsg(PeerDiscoveryManager.GetDiscoveredNodesInfo)
    peerDiscoveryManager.reply(PeerDiscoveryManager.DiscoveredNodesInfo(bootstrapNodes))

    peerManager ! PeerManagerActor.HandlePeerConnection(incomingConnection1.ref, incomingPeerAddress1)

    val probe2: TestProbe = createdPeers(2)
    val peer = Peer(incomingPeerAddress1, probe2.ref, incomingConnection = true)

    probe2.expectMsg(PeerActor.HandleConnection(incomingConnection1.ref, incomingPeerAddress1))
    probe2.reply(PeerEvent.PeerHandshakeSuccessful(peer, initialPeerInfo))

    val watcher = TestProbe()
    watcher.watch(incomingConnection3.ref)

    peerManager ! PeerManagerActor.HandlePeerConnection(incomingConnection2.ref, incomingPeerAddress2)
    peerManager ! PeerManagerActor.HandlePeerConnection(incomingConnection3.ref, incomingPeerAddress3)

    watcher.expectMsgClass(classOf[Terminated])

    val probe3: TestProbe = createdPeers(3)

    val secondPeer = Peer(incomingPeerAddress2, probe3.ref, incomingConnection = true)

    probe3.expectMsg(PeerActor.HandleConnection(incomingConnection2.ref, incomingPeerAddress2))
    probe3.reply(PeerEvent.PeerHandshakeSuccessful(secondPeer, initialPeerInfo))
    probe3.expectMsg(PeerActor.DisconnectPeer(Disconnect.Reasons.TooManyPeers))

    // Peer(3) after receiving disconnect schedules poison pill for himself
    probe3.ref ! PoisonPill

    peerEventBus.expectMsg(Publish(PeerDisconnected(PeerId(probe3.ref.path.name))))
    system.terminate()
  }

  it should "handle common message about getting peers" in new TestSetup {
    startConnecting()

    val requestSender = TestProbe()

    requestSender.send(peerManager, GetPeers)
    requestSender.expectMsgClass(classOf[Peers])

    system.terminate()
  }

  it should "handle common message about sending message to peer" in new TestSetup {
    startConnecting()

    val probe: TestProbe = createdPeers(1)

    probe.expectMsgClass(classOf[PeerActor.ConnectTo])

    val baseBlockHeader: BlockHeader = Fixtures.Blocks.Block3125369.header
    val header: BlockHeader = baseBlockHeader.copy(number = initialPeerInfo.maxBlockNumber + 4)
    val block = NewBlock(Block(header, BlockBody(Nil, Nil)), 300)

    peerManager ! SendMessage(block, PeerId(probe.ref.path.name))
    probe.expectMsg(PeerActor.SendMessage(block))

    system.terminate()
  }

  trait TestSetup {
    implicit lazy val system: ActorSystem = ActorSystem("PeerManagerActorSpec_System")

    val time = new VirtualTime

    var createdPeers: Seq[TestProbe] = Seq.empty

    val peerConfiguration: PeerConfiguration = Config.Network.peer
    val peerDiscoveryManager = TestProbe()
<<<<<<< HEAD
    val bootstrapNodes = DiscoveryConfig(Config.config, Config.blockchains.blockchainConfig.bootstrapNodes)
      .bootstrapNodes.map(PeerDiscoveryManager.DiscoveryNodeInfo.fromNode)

=======
>>>>>>> 8e13be62
    val peerEventBus = TestProbe()
    val knownNodesManager = TestProbe()

    val bootstrapNodes: Set[PeerDiscoveryManager.DiscoveryNodeInfo] =
      DiscoveryConfig(Config.config).bootstrapNodes.map(PeerDiscoveryManager.DiscoveryNodeInfo.fromNode)
    val knownNodes: Set[URI] = Set.empty

    val peerFactory: (ActorContext, InetSocketAddress, Boolean) => ActorRef = { (ctx, addr, _) =>
      val peer = TestProbe()
      createdPeers :+= peer
      peer.ref
    }

    val incomingConnection1 = TestProbe()
    val incomingConnection2 = TestProbe()
    val incomingConnection3 = TestProbe()
    val port = 30340
    val incomingPeerAddress1 = new InetSocketAddress("127.0.0.2", port)
    val incomingPeerAddress2 = new InetSocketAddress("127.0.0.3", port)
    val incomingPeerAddress3 = new InetSocketAddress("127.0.0.4", port)

    val peerStatus = Status(
      protocolVersion = Versions.PV63,
      networkId = 1,
      totalDifficulty = BigInt(10000),
      bestHash = Fixtures.Blocks.Block3125369.header.hash,
      genesisHash = Fixtures.Blocks.Genesis.header.hash
    )
    val initialPeerInfo = PeerInfo(
      remoteStatus = peerStatus,
      totalDifficulty = peerStatus.totalDifficulty,
      forkAccepted = false,
      maxBlockNumber = Fixtures.Blocks.Block3125369.header.number
    )

    val peerManager: TestActorRef[PeerManagerActor] = TestActorRef[PeerManagerActor](Props(new PeerManagerActor(peerEventBus.ref,
      peerDiscoveryManager.ref, peerConfiguration, knownNodesManager.ref, peerFactory, Some(time.scheduler))))(system)

    def startConnecting(): Unit = {
      peerManager ! PeerManagerActor.StartConnecting

      time.advance(6000) // wait for bootstrap nodes scan

      peerEventBus.expectMsg(Subscribe(PeerHandshaked))
      peerDiscoveryManager.expectMsg(PeerDiscoveryManager.GetDiscoveredNodesInfo)
      peerDiscoveryManager.reply(PeerDiscoveryManager.DiscoveredNodesInfo(bootstrapNodes))
      knownNodesManager.expectMsg(KnownNodesManager.GetKnownNodes)
      knownNodesManager.reply(KnownNodesManager.KnownNodes(knownNodes))
    }
  }

}<|MERGE_RESOLUTION|>--- conflicted
+++ resolved
@@ -177,17 +177,11 @@
 
     val peerConfiguration: PeerConfiguration = Config.Network.peer
     val peerDiscoveryManager = TestProbe()
-<<<<<<< HEAD
-    val bootstrapNodes = DiscoveryConfig(Config.config, Config.blockchains.blockchainConfig.bootstrapNodes)
-      .bootstrapNodes.map(PeerDiscoveryManager.DiscoveryNodeInfo.fromNode)
-
-=======
->>>>>>> 8e13be62
     val peerEventBus = TestProbe()
     val knownNodesManager = TestProbe()
 
     val bootstrapNodes: Set[PeerDiscoveryManager.DiscoveryNodeInfo] =
-      DiscoveryConfig(Config.config).bootstrapNodes.map(PeerDiscoveryManager.DiscoveryNodeInfo.fromNode)
+      DiscoveryConfig(Config.config, Config.blockchains.blockchainConfig.bootstrapNodes).bootstrapNodes.map(PeerDiscoveryManager.DiscoveryNodeInfo.fromNode)
     val knownNodes: Set[URI] = Set.empty
 
     val peerFactory: (ActorContext, InetSocketAddress, Boolean) => ActorRef = { (ctx, addr, _) =>
