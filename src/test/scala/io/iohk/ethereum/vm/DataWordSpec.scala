package io.iohk.ethereum.vm

import akka.util.ByteString
import io.iohk.ethereum.vm.Generators._
import org.scalatest.FunSuite
import org.scalatest.prop.PropertyChecks
import io.iohk.ethereum.vm.DataWord._


<<<<<<< HEAD
class DataWordSpec extends FunSuite with PropertyChecks {
=======
class DataWordSpec extends FunSuite with PropertyChecks with ObjectGenerators {
>>>>>>> 981c1dd3

  val specialNumbers = Array(BigInt(-1), BigInt(0), BigInt(1), MaxWord.toBigInt, -MaxWord.toBigInt, -MaxWord.toBigInt + 1)

  val pairs: Array[(BigInt, BigInt)] = specialNumbers
    .combinations(2)
    .map {case Array(n1, n2) => n1 -> n2}
    .toArray

  val specialCases = Table(("n1", "n2"), pairs: _*)

  /** For each operation (op) tests check a following property:
   For two BigInts (n1, n2):
   DataWord(n1) op DataWord(n2) == DataWord(n1 op n2)
   */
  test("&") {
    forAll(bigIntGen, bigIntGen) {(n1: BigInt, n2: BigInt) =>
      assert((DataWord(n1) & DataWord(n2)) == DataWord(n1 & n2))
    }
    forAll(specialCases) {(n1: BigInt, n2: BigInt) =>
      assert((DataWord(n1) & DataWord(n2)) == DataWord(n1 & n2))
    }
  }

  test("|") {
   forAll(bigIntGen, bigIntGen) {(n1: BigInt, n2: BigInt) =>
      assert((DataWord(n1) | DataWord(n2)) == DataWord(n1 | n2))
    }
    forAll(specialCases) {(n1: BigInt, n2: BigInt) =>
      assert((DataWord(n1) | DataWord(n2)) == DataWord(n1 | n2))
    }
  }

  test("^") {
    forAll(bigIntGen, bigIntGen) {(n1: BigInt, n2: BigInt) =>
      assert((DataWord(n1) ^ DataWord(n2)) == DataWord(n1 ^ n2))
    }
    forAll(specialCases) {(n1: BigInt, n2: BigInt) =>
      assert((DataWord(n1) ^ DataWord(n2)) == DataWord(n1 ^ n2))
    }
  }

  test("~") {
    forAll(bigIntGen) { n: BigInt =>
      assert(~DataWord(n) == DataWord(~n))
    }
    forAll(Table("n", specialNumbers: _*)) { n: BigInt =>
      assert(~DataWord(n) == DataWord(~n))
    }
  }

  test("negation") {
    forAll(bigIntGen) {(n: BigInt) =>
      assert(-DataWord(n) == DataWord(-n))
    }
    forAll(Table(("n"), specialNumbers: _*)) {(n: BigInt) =>
      assert(-DataWord(n) == DataWord(-n))
    }
    assert(-DataWord(BigInt(1)) == DataWord(BigInt(-1)))
  }

  test("+") {
    forAll(bigIntGen, bigIntGen) {(n1: BigInt, n2: BigInt) =>
      assert(DataWord(n1) + DataWord(n2) == DataWord(n1 + n2))
    }
    forAll(specialCases) {(n1: BigInt, n2: BigInt) =>
      assert(DataWord(n1) + DataWord(n2) == DataWord(n1 + n2))
    }
  }

  test("-") {
    forAll(bigIntGen, bigIntGen) {(n1: BigInt, n2: BigInt) =>
      assert(DataWord(n1) - DataWord(n2) == DataWord(n1 - n2))
    }
    forAll(specialCases) {(n1: BigInt, n2: BigInt) =>
      assert(DataWord(n1) - DataWord(n2) == DataWord(n1 - n2))
    }
  }

  test("*") {
    forAll(bigIntGen, bigIntGen) {(n1: BigInt, n2: BigInt) =>
      assert(DataWord(n1) * DataWord(n2) == DataWord(n1 * n2))
    }
    forAll(specialCases) {(n1: BigInt, n2: BigInt) =>
      assert(DataWord(n1) * DataWord(n2) == DataWord(n1 * n2))
    }
  }

  test("/") {
    forAll(bigIntGen, bigIntGen) {(n1: BigInt, n2: BigInt) =>
      whenever(n2 != 0) {
        assert(DataWord(n1) / DataWord(n2) == DataWord(n1 / n2))
      }
    }
    assertThrows[ArithmeticException] {
      DataWord(1) / DataWord(0)
    }
  }

<<<<<<< HEAD
  test("intValue") {
    assert(specialNumbers.map(DataWord(_).intValue).toSeq == Seq(2147483647, 0, 1, 2147483647, 1, 2))
=======
  test("**") {
    val TestModulus: BigInt = BigInt(2).pow(MaxLength * 8)
    forAll(bigIntGen, bigIntGen) {(n1: BigInt, n2: BigInt) =>
      whenever(n2 != 0) {
        assert(DataWord(n1) ** DataWord(n2) == DataWord(n1.modPow(n2, TestModulus)))
      }
    }
>>>>>>> 981c1dd3
  }

  test("intValue") {
    assert(specialNumbers.map(DataWord(_).intValue).toSeq == Seq(2147483647, 0, 1, 2147483647, 1, 2))
  }

  test("comparison") {
    type CFDW = (DataWord, DataWord) => Boolean
    type CFBI = (BigInt, BigInt) => Boolean
    case class Cmp(dw: CFDW, bi: CFBI)

    val cmpFuncDataWord = Seq[CFDW](_ > _, _ >= _, _ < _, _ <= _)
    val cmpFuncBigInt   = Seq[CFBI](_ > _, _ >= _, _ < _, _ <= _)
    val comparators = cmpFuncDataWord.zip(cmpFuncBigInt).map(Cmp.tupled)

    val dataWordGen = bigIntGen.map(DataWord(_))

    forAll(Table("comparators", comparators: _*)) { cmp =>
      forAll(dataWordGen, dataWordGen) { (a, b) =>
         assert(cmp.dw(a, b) == cmp.bi(a.toBigInt, b.toBigInt))
      }

      forAll(specialCases) { (x, y) =>
        val (a, b) = (DataWord(x), DataWord(y))
        assert(cmp.dw(a, b) == cmp.bi(a.toBigInt, b.toBigInt))
      }
    }
  }

  test("Passing too long ByteString should throw an exception") {
    assertThrows[IllegalArgumentException] {
      DataWord(ByteString(Array.fill(MaxLength + 1)(1.toByte)))
    }
  }

  test("DataWord converted to a byte array should always have length 32 bytes") {
    forAll(bigIntGen) { n =>
      assert(DataWord(n).bytes.size == 32)
    }
    // regression
    assert(DataWord(BigInt("115792089237316195423570985008687907853269984665640564039457584007913129639935")).bytes.size == 32)
  }

}<|MERGE_RESOLUTION|>--- conflicted
+++ resolved
@@ -7,11 +7,7 @@
 import io.iohk.ethereum.vm.DataWord._
 
 
-<<<<<<< HEAD
 class DataWordSpec extends FunSuite with PropertyChecks {
-=======
-class DataWordSpec extends FunSuite with PropertyChecks with ObjectGenerators {
->>>>>>> 981c1dd3
 
   val specialNumbers = Array(BigInt(-1), BigInt(0), BigInt(1), MaxWord.toBigInt, -MaxWord.toBigInt, -MaxWord.toBigInt + 1)
 
@@ -110,10 +106,6 @@
     }
   }
 
-<<<<<<< HEAD
-  test("intValue") {
-    assert(specialNumbers.map(DataWord(_).intValue).toSeq == Seq(2147483647, 0, 1, 2147483647, 1, 2))
-=======
   test("**") {
     val TestModulus: BigInt = BigInt(2).pow(MaxLength * 8)
     forAll(bigIntGen, bigIntGen) {(n1: BigInt, n2: BigInt) =>
@@ -121,7 +113,6 @@
         assert(DataWord(n1) ** DataWord(n2) == DataWord(n1.modPow(n2, TestModulus)))
       }
     }
->>>>>>> 981c1dd3
   }
 
   test("intValue") {
