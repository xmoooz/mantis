package io.iohk.ethereum.vm.utils

import java.io.File

import scala.language.dynamics
import scala.util.Random

import akka.util.ByteString
import io.iohk.ethereum.crypto._
import io.iohk.ethereum.rlp.RLPList
import io.iohk.ethereum.rlp.RLPImplicits._
import io.iohk.ethereum.rlp.RLPImplicitConversions._
import io.iohk.ethereum.{rlp, crypto}
import io.iohk.ethereum.domain.{Account, Address}
import io.iohk.ethereum.vm._

object EvmTestEnv {
  val ContractsDir = new File("target/contracts")
}

// scalastyle:off magic.number
trait EvmTestEnv {

  import EvmTestEnv._

  val config = EvmConfig.PostEIP160Config

  private var contractsAddresses: Map[String, Address] = Map.empty
  private var contractsAbis: Map[String, Seq[ABI]] = Map.empty

  private var internalWorld = MockWorldState()

  val defaultContractCreator = createAccount(balance = 1000)
  val defaultSender = createAccount(balance = 1000)

  def world: MockWorldState = internalWorld

  def contract(name: String): Contract = {
    new Contract(name, contractsAddresses(name))
  }

  def createAccount(balance: BigInt = 0): Address = {
    val newAddress = Address(Random.nextLong())
    internalWorld = world.saveAccount(newAddress, Account.Empty.copy(balance = UInt256(balance)))
    newAddress
  }

  def deployContract(name: String,
                     creatorAddress: Address = defaultContractCreator,
                     value: BigInt = 0,
                     gasLimit: BigInt = BigInt(2).pow(256) - 1,
                     gasPrice: BigInt = 1,
                     constructorArgs: Seq[Any] = Nil): (ProgramResult[MockWorldState, MockStorage], Contract) = {
    val creator = world.getAccount(creatorAddress).get

    val (contractAddress, worldAfterNonceIncrease) = world.createAddressWithOpCode(creatorAddress)

    val contractInitCode = Utils.loadContractCodeFromFile(new File(s"$ContractsDir/$name.bin"))
    val contractAbi = Utils.loadContractAbiFromFile(new File(s"$ContractsDir/$name.abi"))

    val payload = constructorArgs.map(parseArg).foldLeft(contractInitCode)(_ ++ _)

    val tx = MockVmInput.transaction(creatorAddress, payload, value, gasLimit, gasPrice)
    val bh = MockVmInput.blockHeader

<<<<<<< HEAD
    val context = ProgramContext[MockWorldState, MockStorage](tx, contractAddress, Program(payload), bh, world, config)
=======
    val context = ProgramContext[MockWorldState, MockStorage](tx, bh, worldAfterNonceIncrease, config)
>>>>>>> ced6ccec
    val result = VM.run(context)

    contractsAbis += (name -> contractAbi.right.get)
    contractsAddresses += (name -> contractAddress)

    internalWorld = result.world
      .saveAccount(contractAddress, Account(UInt256(0), UInt256(value), Account.EmptyStorageRootHash, kec256(result.returnData)))
      .saveCode(contractAddress, result.returnData)

    (result, new Contract(name, contractAddress))
  }

  private def parseArg(arg: Any): ByteString = arg match {
    case b: ByteString => UInt256(b).bytes
    case b: BigInt => UInt256(b).bytes
    case a: Array[Byte] => UInt256(a).bytes
    case i: Int => UInt256(i).bytes
    case b: Byte => UInt256(b).bytes
    case a: Address => UInt256(a.bytes).bytes
    case other => throw new RuntimeException("Invalid call argument")
  }

  class Contract(val name: String, val address: Address) extends Dynamic {

    def applyDynamic(methodName: String)(args: Any*): ContractMethodCall = {
      callMethod(methodName)(args: _*)
    }

    def callMethod(methodName: String)(args: Any*): ContractMethodCall = {
      if (methodName.contains("("))
        callWithSignature(methodName)(args: _*)
      else
        callWithMethodName(methodName)(args: _*)
    }

    private def callWithMethodName(methodName: String)(args: Any*): ContractMethodCall = {
      val matchedAbis = contractsAbis(name)
        .filter { a => a.inputs.size == args.size && a.name == methodName && a.`type` == "function" }

      if (matchedAbis.isEmpty)
        throw new RuntimeException("No matching ABI found. Please specify the signature")
      else if (matchedAbis.size > 1)
        throw new RuntimeException("More than one matching ABI found. Please specify the signature")
      else {
        val abi = matchedAbis.head
        callWithSignature(s"$methodName(${abi.inputs.map(_.`type`).mkString(",")})")(args: _*)
      }
    }

    private def callWithSignature(signature: String)(args: Any*): ContractMethodCall = {
      val signatureHash = ByteString(crypto.kec256(signature.getBytes)).take(4)
      val callData = args.map(parseArg).foldLeft(signatureHash)(_ ++ _)
      new ContractMethodCall(this, callData)
    }

    def storage: MockStorage = world.storages(address)
  }

  class ContractMethodCall(contract: Contract, callData: ByteString) {
    def call(value: BigInt = 0,
             gasLimit: BigInt = BigInt(2).pow(256) - 1,
             gasPrice: BigInt = 1,
             sender: Address = defaultSender): ProgramResult[MockWorldState, MockStorage] = {
      val transaction = MockVmInput.transaction(sender, callData, value, gasLimit, gasPrice, Some(contract.address))
      val blockHeader = MockVmInput.blockHeader
      val pc = ProgramContext[MockWorldState, MockStorage](transaction, contract.address, Program(world.getCode(contract.address)), blockHeader, world, config)

      val res = VM.run(pc)
      internalWorld = res.world
      res
    }
  }

}<|MERGE_RESOLUTION|>--- conflicted
+++ resolved
@@ -63,11 +63,7 @@
     val tx = MockVmInput.transaction(creatorAddress, payload, value, gasLimit, gasPrice)
     val bh = MockVmInput.blockHeader
 
-<<<<<<< HEAD
-    val context = ProgramContext[MockWorldState, MockStorage](tx, contractAddress, Program(payload), bh, world, config)
-=======
-    val context = ProgramContext[MockWorldState, MockStorage](tx, bh, worldAfterNonceIncrease, config)
->>>>>>> ced6ccec
+    val context = ProgramContext[MockWorldState, MockStorage](tx, contractAddress, Program(payload), bh, worldAfterNonceIncrease, config)
     val result = VM.run(context)
 
     contractsAbis += (name -> contractAbi.right.get)
