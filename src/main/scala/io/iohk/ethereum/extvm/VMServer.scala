package io.iohk.ethereum.extvm

import java.nio.ByteOrder

import akka.NotUsed
import akka.actor.ActorSystem
import akka.stream.scaladsl.{Flow, Framing, Keep, Sink, Source, Tcp}
import akka.stream.{ActorMaterializer, OverflowStrategy}
import akka.util.ByteString
import com.google.protobuf.{ByteString => GByteString}
import com.typesafe.config.ConfigFactory
import io.iohk.ethereum.domain.{Address, BlockHeader}
import io.iohk.ethereum.extvm.Implicits._
import io.iohk.ethereum.utils._
import io.iohk.ethereum.vm._
import io.iohk.ethereum.vm.BlockchainConfigForEvm
import io.iohk.ethereum.vm.ProgramResult

import scala.annotation.tailrec
import scala.util.{Failure, Success, Try}

object VmServerApp extends Logger {

  implicit val system = ActorSystem("EVM_System")
  implicit val materializer = ActorMaterializer()

  def main(args: Array[String]): Unit = {
    val config = ConfigFactory.load()

    val port = if (args.length > 0) args(0).toInt else config.getInt("mantis.vm.external.port")
    val host = if (args.length > 1) args(1) else config.getString("mantis.vm.external.host")

    Tcp().bind(host, port).runForeach(connection => handleConnection(connection.flow))
    log.info(s"VM server listening on $host:$port")
  }

  def handleConnection(connection: Flow[ByteString, ByteString, NotUsed]): Unit = {
    val (out, in) = Source.queue[ByteString](QueueBufferSize, OverflowStrategy.dropTail)
      .via(connection)
      .via(Framing.lengthField(LengthPrefixSize, 0, Int.MaxValue, ByteOrder.BIG_ENDIAN))
      .map(_.drop(LengthPrefixSize))
      .toMat(Sink.queue[ByteString]())(Keep.both)
      .run()

    new VMServer(new MessageHandler(in, out)).run()
  }
}

class VMServer(messageHandler: MessageHandler)
  extends Logger {

  private val vm: VM[World, Storage] = new VM

  private var defaultBlockchainConfig: BlockchainConfigForEvm = _

  private[extvm] var processingThread: Thread = _

  @tailrec
  private def processNextCall(): Unit = {
    Try {
      val callContext = messageHandler.awaitMessage[msg.CallContext]
      log.debug("Server received msg: CallContext")

      val context = constructContextFromMsg(callContext)
      val result = vm.run(context)

      val callResultMsg = buildResultMsg(result)
      val queryMsg = msg.VMQuery(query = msg.VMQuery.Query.CallResult(callResultMsg))
      messageHandler.sendMessage(queryMsg)
    } match {
      case Success(_) => processNextCall()
      case Failure(_) => close()
    }
  }

  private def awaitHello(): Unit = {
    val helloMsg = messageHandler.awaitMessage[msg.Hello]
    require(helloMsg.version == ApiVersionProvider.version)
    require(helloMsg.config.isEthereumConfig)
    defaultBlockchainConfig = constructBlockchainConfig(helloMsg.config.ethereumConfig.get)
  }

  def run(): Unit = {
    processingThread = new Thread(() => {
      awaitHello()
      processNextCall()
    })
    processingThread.start()
  }

  def close(): Unit = {
    log.info("Connection closed")
    messageHandler.close()
  }

  private def constructContextFromMsg(contextMsg: msg.CallContext): ProgramContext[World, Storage] = {
    import ByteString.{empty => irrelevant} // used for irrelevant BlockHeader fields

    val blockHeader = BlockHeader(
      irrelevant,
      irrelevant,
      contextMsg.blockHeader.get.beneficiary,
      irrelevant,
      irrelevant,
      irrelevant,
      irrelevant,
      contextMsg.blockHeader.get.difficulty,
      contextMsg.blockHeader.get.number,
      contextMsg.blockHeader.get.gasLimit,
      0, // irrelevant
      contextMsg.blockHeader.get.unixTimestamp,
      irrelevant,
      irrelevant,
      irrelevant
    )

    val blockchainConfig = contextMsg.config.ethereumConfig.map(constructBlockchainConfig).getOrElse(defaultBlockchainConfig)

    val vmConfig = EvmConfig.forBlock(blockHeader.number, blockchainConfig)
    val world = World(blockchainConfig.accountStartNonce, vmConfig.noEmptyAccounts, messageHandler)

    val recipientAddr: Option[Address] =
      Option(contextMsg.recipientAddr).filterNot(_.isEmpty).map(bytes => Address(bytes: ByteString))

    ProgramContext(
      callerAddr = contextMsg.callerAddr,
      originAddr = contextMsg.callerAddr,
      recipientAddr = recipientAddr,
      gasPrice = contextMsg.gasPrice,
      startGas = contextMsg.gasProvided,
      inputData = contextMsg.inputData,
      value = contextMsg.callValue,
      endowment = contextMsg.callValue,
      doTransfer = true,
      blockHeader = blockHeader,
      callDepth = 0,
      world = world,
      initialAddressesToDelete = Set(),
      evmConfig = vmConfig,
      originalWorld = world
    )
  }

  private def buildResultMsg(result: ProgramResult[World, Storage]): msg.CallResult = {

    val logs = result.logs.map(l =>
      msg.LogEntry(address = l.loggerAddress, topics = l.logTopics.map(t => t: GByteString), data = l.data))

    msg.CallResult(
      returnData = result.returnData,
      gasRemaining = result.gasRemaining,
      gasRefund = result.gasRefund,
      error = result.error.isDefined,
      modifiedAccounts = buildModifiedAccountsMsg(result.world),
      deletedAccounts = result.addressesToDelete.toList.map(a => a: GByteString),
      touchedAccounts = result.world.touchedAccounts.toList.map(a => a: GByteString),
      logs = logs
    )
  }

  private def buildModifiedAccountsMsg(world: World): Seq[msg.ModifiedAccount] = {
    val modifiedAddresses = world.accounts.keySet ++ world.codeRepo.keySet ++ world.storages.keySet
    modifiedAddresses.toList.map { address =>
      val acc = world.getAccount(address)
      val storage = world.getStorage(address)
      val storageUpdates = storage.storage.map { case (key, value) => msg.StorageUpdate(key, value) }.toList

      msg.ModifiedAccount(
        address = address,
        nonce = acc.map(_.nonce: GByteString).getOrElse(GByteString.EMPTY),
        balance = acc.map(_.balance: GByteString).getOrElse(GByteString.EMPTY),
        storageUpdates = storageUpdates,
        code = world.getCode(address))
    }
  }

  // scalastyle:off magic.number
  private def constructBlockchainConfig(conf: msg.EthereumConfig): BlockchainConfigForEvm = {
    BlockchainConfigForEvm(
      frontierBlockNumber = conf.frontierBlockNumber,
      homesteadBlockNumber = conf.homesteadBlockNumber,
      eip150BlockNumber = conf.eip150BlockNumber,
      eip160BlockNumber = conf.eip160BlockNumber,
      eip161BlockNumber = conf.eip161BlockNumber,
      byzantiumBlockNumber = BigInt(4370000), //TODO include byzantium block number in protobuf
      constantinopleBlockNumber = BigInt(10000000), //TODO include constantinople block number in protobuf
      maxCodeSize = if (conf.maxCodeSize.isEmpty) None else Some(bigintFromGByteString(conf.maxCodeSize)),
      accountStartNonce = conf.accountStartNonce,
      atlantisBlockNumber = BigInt(8772000),  //TODO include atlantis block number in protobuf
      aghartaBlockNumber = BigInt(9573000),   //TODO include agharta block number in protobuf
      phoenixBlockNumber = BigInt(10500839),   //TODO include phoenix block number in protobuf
<<<<<<< HEAD
      petersburgBlockNumber = BigInt(10000000)   //TODO include petersburg block number in protobuf
=======
      chainId = 0x3d.toByte   //TODO include chainId in protobuf
>>>>>>> 1fd0a079
    )
  }
}<|MERGE_RESOLUTION|>--- conflicted
+++ resolved
@@ -188,12 +188,9 @@
       accountStartNonce = conf.accountStartNonce,
       atlantisBlockNumber = BigInt(8772000),  //TODO include atlantis block number in protobuf
       aghartaBlockNumber = BigInt(9573000),   //TODO include agharta block number in protobuf
+      petersburgBlockNumber = BigInt(10000000),   //TODO include petersburg block number in protobuf
       phoenixBlockNumber = BigInt(10500839),   //TODO include phoenix block number in protobuf
-<<<<<<< HEAD
-      petersburgBlockNumber = BigInt(10000000)   //TODO include petersburg block number in protobuf
-=======
       chainId = 0x3d.toByte   //TODO include chainId in protobuf
->>>>>>> 1fd0a079
     )
   }
 }