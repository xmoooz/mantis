--- conflicted
+++ resolved
@@ -10,15 +10,11 @@
 import org.spongycastle.util.BigIntegers._
 
 object ECDSASignature {
-<<<<<<< HEAD
-  val encodedLength = RAndSLength + RAndSLength + 1
 
   val RAndSLength = 32
 
-=======
-  val RAndSLength = 32
+  val encodedLength = 2 * RAndSLength + 1
 
->>>>>>> 3ac9ef61
   def decode(input: Array[Byte]): ECDSASignature = {
     val SIndex = 32
     val VIndex = 64
