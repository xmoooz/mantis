--- conflicted
+++ resolved
@@ -25,7 +25,6 @@
   private var waitingForActor: Option[ActorRef] = None
 
   import Config.FastSync._
-  import actors._
 
   def startRegularSync(): Unit = {
     log.info("Starting regular sync")
@@ -135,39 +134,18 @@
         //we have same chain prefix
         if (parent.hash == headers.head.parentHash) {
 
-<<<<<<< HEAD
-          val oldBranch = headersQueue.map(_.number)
-            .map(blockNumber => blockchain.getBlockByNumber(blockNumber))
-
-          val oldBlocks: Seq[(BlockBody, BigInt)] = oldBranch
-            .collect { case Some(b) => b }
-            .map{b => (b.body, b.header.difficulty)}
-
-          val currentBranchTotalDifficulty: BigInt = oldBlocks.map {
-            case (_, difficulty) => difficulty
-          }.sum
-=======
           val oldBranch: Seq[Block] = getOldBlocks(headersQueue)
           val currentBranchTotalDifficulty: BigInt = oldBranch.map(_.header.difficulty).sum
->>>>>>> acb20687
 
           val newBranchTotalDifficulty = headersQueue.map(_.difficulty).sum
 
           if (currentBranchTotalDifficulty < newBranchTotalDifficulty) {
-<<<<<<< HEAD
-            val transactionsToAdd = oldBlocks.collect { case (blockBody, _) => blockBody.transactionList }.flatten
-=======
             val transactionsToAdd = oldBranch.flatMap(_.body.transactionList)
->>>>>>> acb20687
             pendingTransactionsManager ! PendingTransactionsManager.AddTransactions(transactionsToAdd.toList)
             val hashes = headersQueue.take(blockBodiesPerRequest).map(_.hash)
             waitingForActor = Some(context.actorOf(SyncBlockBodiesRequestHandler.props(peer, peerMessageBus, hashes)))
             //add first block from branch as ommer
-<<<<<<< HEAD
-            oldBranch.headOption.flatten.foreach { h => ommersPool ! AddOmmers(h.header) }
-=======
             oldBranch.headOption.foreach { h => ommersPool ! AddOmmers(h.header) }
->>>>>>> acb20687
           } else {
             //add first block from branch as ommer
             headersQueue.headOption.foreach { h => ommersPool ! AddOmmers(h) }
