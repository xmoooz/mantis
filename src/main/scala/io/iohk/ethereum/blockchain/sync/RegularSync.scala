--- conflicted
+++ resolved
@@ -87,12 +87,8 @@
         val newTd = parentTd + block.header.difficulty
         blockchain.save(block.header.hash, newTd)
 
-<<<<<<< HEAD
-        handshakedPeers.keys.foreach(peer => peer.ref ! BroadcastBlocks(Seq(NewBlock(block, newTd))))
+        handshakedPeers.keys.foreach(peer => peer.ref ! PeerActor.SendMessage(NewBlock(block, newTd)))
         actors.ommersPool ! new RemoveOmmers((block.header +: block.body.uncleNodesList).toList)
-=======
-        handshakedPeers.keys.foreach(peer => peer.ref ! PeerActor.SendMessage(NewBlock(block, newTd)))
->>>>>>> 4cf4705b
 
         log.info(s"added new block $block")
       case Left(err) =>
