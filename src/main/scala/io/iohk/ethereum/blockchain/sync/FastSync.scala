package io.iohk.ethereum.blockchain.sync

import java.time.Instant

import akka.actor._
import akka.util.ByteString
import io.iohk.ethereum.blockchain.sync.FastSyncReceiptsValidator.ReceiptsValidationResult
import io.iohk.ethereum.blockchain.sync.PeerRequestHandler.ResponseReceived
import io.iohk.ethereum.blockchain.sync.SyncBlocksValidator.BlockBodyValidationResult
import io.iohk.ethereum.crypto.kec256
import io.iohk.ethereum.db.storage.{AppStateStorage, FastSyncStateStorage}
import io.iohk.ethereum.domain._
import io.iohk.ethereum.mpt.{BranchNode, ExtensionNode, LeafNode, MptNode}
import io.iohk.ethereum.network.Peer
import io.iohk.ethereum.network.p2p.messages.PV62._
import io.iohk.ethereum.network.p2p.messages.PV63.MptNodeEncoders._
import io.iohk.ethereum.network.p2p.messages.PV63._
import io.iohk.ethereum.utils.Config.SyncConfig
import io.iohk.ethereum.validators.Validators
import org.spongycastle.util.encoders.Hex

import scala.annotation.tailrec
import scala.concurrent.ExecutionContext.Implicits.global
import scala.concurrent.duration.{FiniteDuration, _}
import scala.util.{Failure, Random, Success, Try}

// scalastyle:off file.size.limit
class FastSync(
    val fastSyncStateStorage: FastSyncStateStorage,
    val appStateStorage: AppStateStorage,
    val blockchain: Blockchain,
    val validators: Validators,
    val peerEventBus: ActorRef,
    val etcPeerManager: ActorRef,
    val syncConfig: SyncConfig,
    implicit val scheduler: Scheduler)
  extends Actor with ActorLogging
    with PeerListSupport with BlacklistSupport
    with FastSyncReceiptsValidator with SyncBlocksValidator {

  import FastSync._
  import syncConfig._

  val syncController: ActorRef = context.parent

  override def receive: Receive = idle

  def handleCommonMessages: Receive = handlePeerListMessages orElse handleBlacklistMessages

  def idle: Receive = handleCommonMessages orElse {
    case Start => start()
  }

  def start(): Unit = {
    log.info("Trying to start block synchronization (fast mode)")
    fastSyncStateStorage.getSyncState() match {
      case Some(syncState) => startWithState(syncState)
      case None => startFromScratch()
    }
  }

  def startWithState(syncState: SyncState): Unit = {
    if (syncState.updatingTargetBlock) {
      log.info(s"FastSync interrupted during targetBlock update, choosing new target block")
      val syncingHandler = new SyncingHandler(syncState)
      val targetBlockSelector = context.actorOf(FastSyncTargetBlockSelector.props(etcPeerManager, peerEventBus, syncConfig, scheduler), "target-block-selector")
      targetBlockSelector ! FastSyncTargetBlockSelector.ChooseTargetBlock
      context become syncingHandler.waitingForTargetBlockUpdate(ImportedLastBlock)
    } else {
      log.info(s"Starting block synchronization (fast mode), target block ${syncState.targetBlock.number}, " +
        s"block to download to ${syncState.safeDownloadTarget}")
      val syncingHandler = new SyncingHandler(syncState)
      context become syncingHandler.receive
      syncingHandler.processSyncing()
    }
  }

  def startFromScratch(): Unit = {
    val targetBlockSelector = context.actorOf(FastSyncTargetBlockSelector.props(etcPeerManager, peerEventBus, syncConfig, scheduler), "target-block-selector")
    targetBlockSelector ! FastSyncTargetBlockSelector.ChooseTargetBlock
    context become waitingForTargetBlock
  }

  def waitingForTargetBlock: Receive = handleCommonMessages orElse {
    case FastSyncTargetBlockSelector.Result(targetBlockHeader) =>
      if (targetBlockHeader.number < 1) {
        log.info("Unable to start block synchronization in fast mode: target block is less than 1")
        appStateStorage.fastSyncDone()
        context become idle
        syncController ! Done
      } else {
        val initialSyncState =
          SyncState(targetBlockHeader, safeDownloadTarget = targetBlockHeader.number + syncConfig.fastSyncBlockValidationX)
        startWithState(initialSyncState)
      }
  }

  // scalastyle:off number.of.methods
  private class SyncingHandler(initialSyncState: SyncState) {

    private val BlockHeadersHandlerName = "block-headers-request-handler"

    private var requestedHeaders: Map[Peer, BigInt] = Map.empty

    private var syncState = initialSyncState

    private var assignedHandlers: Map[ActorRef, Peer] = Map.empty
    private var peerRequestsTime: Map[Peer, Instant] = Map.empty

    private var requestedMptNodes: Map[ActorRef, Seq[HashType]] = Map.empty
    private var requestedNonMptNodes: Map[ActorRef, Seq[HashType]] = Map.empty
    private var requestedBlockBodies: Map[ActorRef, Seq[ByteString]] = Map.empty
    private var requestedReceipts: Map[ActorRef, Seq[ByteString]] = Map.empty

    private val syncStateStorageActor = context.actorOf(Props[FastSyncStateStorageActor], "state-storage")
    syncStateStorageActor ! fastSyncStateStorage

    //Delay before starting to persist snapshot. It should be 0, as the presence of it marks that fast sync was started
    private val persistStateSnapshotDelay: FiniteDuration = 0.seconds
    private val syncStatePersistCancellable = scheduler.schedule(persistStateSnapshotDelay, persistStateSnapshotInterval, self, PersistSyncState)
    private val printStatusCancellable = scheduler.schedule(printStatusInterval, printStatusInterval, self, PrintStatus)
    private val heartBeat = scheduler.schedule(syncRetryInterval, syncRetryInterval * 2, self, ProcessSyncing)

    def receive: Receive = handleCommonMessages orElse {
      case UpdateTargetBlock(state) => updateTargetBlock(state)
      case ProcessSyncing => processSyncing()
      case PrintStatus => printStatus()
      case PersistSyncState => persistSyncState()

      case ResponseReceived(peer, BlockHeaders(blockHeaders), timeTaken) =>
        log.info("*** Received {} block headers in {} ms ***", blockHeaders.size, timeTaken)
        requestedHeaders.get(peer).foreach{ requestedNum =>
          removeRequestHandler(sender())
          requestedHeaders -= peer
          if (blockHeaders.size <= requestedNum)
            handleBlockHeaders(peer, blockHeaders)
          else
            blacklist(peer.id, blacklistDuration, "wrong number of headers in response")
        }

      case ResponseReceived(peer, BlockBodies(blockBodies), timeTaken) =>
        log.info("Received {} block bodies in {} ms", blockBodies.size, timeTaken)
        val requestedBodies = requestedBlockBodies.getOrElse(sender(), Nil)
        requestedBlockBodies -= sender()
        removeRequestHandler(sender())
        handleBlockBodies(peer, requestedBodies, blockBodies)

      case ResponseReceived(peer, Receipts(receipts), timeTaken) =>
        log.info("Received {} receipts in {} ms", receipts.size, timeTaken)
        val requestedHashes = requestedReceipts.getOrElse(sender(), Nil)
        requestedReceipts -= sender()
        removeRequestHandler(sender())
        handleReceipts(peer, requestedHashes, receipts)

      case ResponseReceived(peer, nodeData: NodeData, timeTaken) =>
        log.info("Received {} state nodes in {} ms", nodeData.values.size, timeTaken)
        val requestedHashes = requestedMptNodes.getOrElse(sender(), Nil) ++ requestedNonMptNodes.getOrElse(sender(), Nil)
        requestedMptNodes -= sender()
        requestedNonMptNodes -= sender()
        removeRequestHandler(sender())
        handleNodeData(peer, requestedHashes, nodeData)

      case PeerRequestHandler.RequestFailed(peer, reason) =>
        handleRequestFailure(peer, sender(), reason)

      case Terminated(ref) if assignedHandlers.contains(ref) =>
        handleRequestFailure(assignedHandlers(ref), ref, "Unexpected error")
    }

    def waitingForTargetBlockUpdate(processState: FinalBlockProcessingResult): Receive = handleCommonMessages orElse {
      case FastSyncTargetBlockSelector.Result(targetBlockHeader) =>
        log.info(s"new target block with number ${targetBlockHeader.number} received")
        if (targetBlockHeader.number >= syncState.targetBlock.number) {
          updateTargetSyncState(processState, targetBlockHeader)
          syncState = syncState.copy(updatingTargetBlock = false)
          context become this.receive
          processSyncing()
        } else {
          syncState = syncState.copy(targetBlockUpdateFailures = syncState.targetBlockUpdateFailures + 1)
          scheduler.scheduleOnce(syncRetryInterval, self, UpdateTargetBlock(processState))
        }

      case PersistSyncState => persistSyncState()

      case UpdateTargetBlock(state) => updateTargetBlock(state)
    }

    private def updateTargetBlock(state: FinalBlockProcessingResult): Unit = {
      syncState = syncState.copy(updatingTargetBlock = true)
      if (syncState.targetBlockUpdateFailures <= syncConfig.maximumTargetUpdateFailures) {
        if (assignedHandlers.nonEmpty) {
          log.info(s"Still waiting for some responses, rescheduling target block update")
          scheduler.scheduleOnce(syncRetryInterval, self, UpdateTargetBlock(state))
        } else {
          log.info("Asking for new target block")
          val targetBlockSelector =
            context.actorOf(FastSyncTargetBlockSelector.props(etcPeerManager, peerEventBus, syncConfig, scheduler))
          targetBlockSelector ! FastSyncTargetBlockSelector.ChooseTargetBlock
          context become waitingForTargetBlockUpdate(state)
        }
      } else {
        log.warning(s"Sync failure! Number of targetBlock Failures reached maximum.")
        sys.exit(1)
      }
    }

    private def updateTargetSyncState(state: FinalBlockProcessingResult, targetBlockHeader: BlockHeader): Unit = state match {
      case ImportedLastBlock =>
        if (targetBlockHeader.number - syncState.targetBlock.number <= syncConfig.maxTargetDifference) {
          log.info(s"Current target block is fresh enough, starting state download")
          syncState = syncState.copy(pendingMptNodes = Seq(StateMptNodeHash(syncState.targetBlock.stateRoot)))
        } else {
          syncState = syncState.updateTargetBlock(targetBlockHeader, syncConfig.fastSyncBlockValidationX, updateFailures = false)
          log.info(s"Changing target block to ${targetBlockHeader.number}, new safe target is ${syncState.safeDownloadTarget}")
        }

      case LastBlockValidationFailed =>
        log.info(s"Changing target block after failure, to ${targetBlockHeader.number}, new safe target is ${syncState.safeDownloadTarget}")
        syncState = syncState.updateTargetBlock(targetBlockHeader, syncConfig.fastSyncBlockValidationX, updateFailures = true)
    }

    private def removeRequestHandler(handler: ActorRef): Unit = {
      context unwatch handler
      assignedHandlers -= handler
    }

    private def discardLastBlocks(startBlock: BigInt, blocksToDiscard: Int): Unit = {
      (startBlock to ((startBlock - blocksToDiscard) max 1) by -1).foreach { n =>
        blockchain.getBlockHeaderByNumber(n).foreach { headerToRemove =>
<<<<<<< HEAD
          blockchain.removeBlock(headerToRemove.hash, withState = false)
=======
          blockchain.removeBlock(headerToRemove.hash, saveParentAsBestBlock = false, rollbackState = false)
>>>>>>> 520135ac
        }
      }
      appStateStorage.putBestBlockNumber((startBlock - blocksToDiscard - 1) max 0)
    }

    @tailrec
    private def processHeaders(peer: Peer, headers: Seq[BlockHeader]): HeaderProcessingResult = {
      if (headers.nonEmpty) {
        val header = headers.head
        processHeader(header, peer) match {
          case Left(result)        => result
          case Right(headerAndDif) =>
            updateSyncState(headerAndDif._1, headerAndDif._2)
            if (header.number == syncState.safeDownloadTarget){
              ImportedTargetBlock
            } else {
              processHeaders(peer, headers.tail)
            }
        }
      } else
        HeadersProcessingFinished
    }

    private def validateHeader(header: BlockHeader, peer: Peer): Either[HeaderProcessingResult, BlockHeader] = {
      val shouldValidate = header.number >= syncState.nextBlockToFullyValidate

      if (shouldValidate) {
        validators.blockHeaderValidator.validate(header, blockchain) match {
          case Right(_) =>
            updateValidationState(header)
            Right(header)

          case Left(error) =>
            log.warning(s"Block header validation failed during fast sync at block ${header.number}: $error")
            Left(ValidationFailed(header, peer))
        }
      } else {
        Right(header)
      }
    }

    private def updateSyncState(header: BlockHeader, parentTd: BigInt): Unit = {
      blockchain.save(header)
      blockchain.save(header.hash, parentTd + header.difficulty)

      if (header.number > syncState.bestBlockHeaderNumber) {
        syncState = syncState.copy(bestBlockHeaderNumber = header.number)
      }

      syncState = syncState
        .enqueueBlockBodies(Seq(header.hash))
        .enqueueReceipts(Seq(header.hash))
    }

    private def updateValidationState(header: BlockHeader): Unit ={
      import syncConfig.{fastSyncBlockValidationK => K, fastSyncBlockValidationX => X}
      syncState = syncState.updateNextBlockToValidate(header, K, X)
    }

    private def processHeader(header: BlockHeader, peer: Peer) : Either[HeaderProcessingResult , (BlockHeader, BigInt)] = for {
      validatedHeader  <- validateHeader(header, peer)
      parentDifficulty <- getParentDifficulty(header)
    } yield (validatedHeader, parentDifficulty)

    private def getParentDifficulty(header: BlockHeader) = {
      blockchain.getTotalDifficultyByHash(header.parentHash).toRight(ParentDifficultyNotFound(header))
    }

    private def handleBlockValidationError(header: BlockHeader, peer: Peer, N: Int): Unit = {
      blacklist(peer.id, blacklistDuration, "block header validation failed")
      if (header.number <= syncState.safeDownloadTarget) {
        discardLastBlocks(header.number, N)
        syncState = syncState.updateDiscardedBlocks(header, N)
        if (header.number >= syncState.targetBlock.number) {
          updateTargetBlock(LastBlockValidationFailed)
        } else {
          processSyncing()
        }
      } else {
        processSyncing()
      }
    }

    private def handleBlockHeaders(peer: Peer, headers: Seq[BlockHeader]) = {
      if (checkHeadersChain(headers)) {
        processHeaders(peer, headers) match {
          case ParentDifficultyNotFound(header) =>
            log.debug("Parent difficulty not found for block {}, not processing rest of headers", header.number)
            processSyncing()
          case HeadersProcessingFinished =>
            processSyncing()
          case ImportedTargetBlock  =>
            updateTargetBlock(ImportedLastBlock)
          case ValidationFailed(header, peerToBlackList) =>
            handleBlockValidationError(header, peerToBlackList, syncConfig.fastSyncBlockValidationN)
        }
      } else {
        blacklist(peer.id, blacklistDuration, "error in block headers response")
        processSyncing()
      }
    }

    private def handleBlockBodies(peer: Peer, requestedHashes: Seq[ByteString], blockBodies: Seq[BlockBody]) = {
      if (blockBodies.isEmpty) {
        val reason = s"got empty block bodies response for known hashes: ${requestedHashes.map(h => Hex.toHexString(h.toArray[Byte]))}"
        blacklist(peer.id, blacklistDuration, reason)
        syncState = syncState.enqueueBlockBodies(requestedHashes)
      } else {
        validateBlocks(requestedHashes, blockBodies) match {
          case BlockBodyValidationResult.Valid =>
            insertBlocks(requestedHashes, blockBodies)
          case BlockBodyValidationResult.Invalid =>
            blacklist(peer.id, blacklistDuration, s"responded with block bodies not matching block headers, blacklisting for $blacklistDuration")
            syncState = syncState.enqueueBlockBodies(requestedHashes)
          case BlockBodyValidationResult.DbError =>
            redownloadBlockchain()
        }
      }

      processSyncing()
    }

    private def handleReceipts(peer: Peer, requestedHashes: Seq[ByteString], receipts: Seq[Seq[Receipt]]) = {
      validateReceipts(requestedHashes, receipts) match {
        case ReceiptsValidationResult.Valid(blockHashesWithReceipts) =>
          blockHashesWithReceipts.foreach { case (hash, receiptsForBlock) =>
            blockchain.save(hash, receiptsForBlock)
          }

          val receivedHashes = blockHashesWithReceipts.unzip._1
          updateBestBlockIfNeeded(receivedHashes)

          if (receipts.isEmpty) {
            val reason = s"got empty receipts for known hashes: ${requestedHashes.map(h => Hex.toHexString(h.toArray[Byte]))}"
            blacklist(peer.id, blacklistDuration, reason)
          }

          val remainingReceipts = requestedHashes.drop(receipts.size)
          if (remainingReceipts.nonEmpty) {
            syncState = syncState.enqueueReceipts(remainingReceipts)
          }

        case ReceiptsValidationResult.Invalid(error) =>
          val reason =
            s"got invalid receipts for known hashes: ${requestedHashes.map(h => Hex.toHexString(h.toArray[Byte]))}" +
              s" due to: $error"
          blacklist(peer.id, blacklistDuration, reason)
          syncState = syncState.enqueueReceipts(requestedHashes)

        case ReceiptsValidationResult.DbError =>
          redownloadBlockchain()
      }

      processSyncing()
    }

    private def handleNodeData(peer: Peer, requestedHashes: Seq[HashType], nodeData: NodeData) = {
      if (nodeData.values.isEmpty) {
        log.debug(s"got empty mpt node response for known hashes switching to blockchain only: ${requestedHashes.map(h => Hex.toHexString(h.v.toArray[Byte]))}")
        blacklist(peer.id,blacklistDuration, "empty mpt node response for known hashes")
      }

      val receivedHashes = nodeData.values.map(v => ByteString(kec256(v.toArray[Byte])))
      val remainingHashes = requestedHashes.filterNot(h => receivedHashes.contains(h.v))
      if (remainingHashes.nonEmpty) {
        syncState = syncState.addPendingNodes(remainingHashes)
      }

      val hashesToRequest = (nodeData.values.indices zip receivedHashes) flatMap { case (idx, valueHash) =>
        requestedHashes.find(_.v == valueHash) map {
          case _: StateMptNodeHash =>
            handleMptNode(nodeData.getMptNode(idx))

          case _: ContractStorageMptNodeHash =>
            handleContractMptNode(nodeData.getMptNode(idx))

          case EvmCodeHash(hash) =>
            val evmCode = nodeData.values(idx)
            blockchain.save(hash, evmCode)
            Nil

          case StorageRootHash(_) =>
            val rootNode = nodeData.getMptNode(idx)
            handleContractMptNode(rootNode)
        }
      }

      syncState = syncState
        .addPendingNodes(hashesToRequest.flatten)
        .copy(downloadedNodesCount = syncState.downloadedNodesCount + nodeData.values.size)

      processSyncing()
    }

    private def handleMptNode(mptNode: MptNode): Seq[HashType] = mptNode match {
      case n: LeafNode =>
        import AccountImplicits._
        //if this fails it means that we have leaf node which is part of MPT that do not stores account
        //we verify if node is paert of the tree by checking its hash before we call handleMptNode() in line 44
        val account = Try(n.value.toArray[Byte].toAccount) match {
          case Success(acc) => Some(acc)
          case Failure(e) =>
            log.debug(s"Leaf node without account, error while trying to decode account ${e.getMessage}")
            None
        }

        val evm = account.map(_.codeHash)
        val storage = account.map(_.storageRoot)

        blockchain.saveNode(ByteString(n.hash), n.toBytes, syncState.targetBlock.number)

        val evmRequests = evm
          .filter(_ != Account.EmptyCodeHash)
          .map(c => Seq(EvmCodeHash(c))).getOrElse(Nil)

        val storageRequests = storage
          .filter(_ != Account.EmptyStorageRootHash)
          .map(s => Seq(StorageRootHash(s))).getOrElse(Nil)

        evmRequests ++ storageRequests

      case n: BranchNode =>
        val hashes = n.children.collect { case Some(Left(childHash)) => childHash }
        blockchain.saveNode(ByteString(n.hash), n.toBytes, syncState.targetBlock.number)
        hashes.map(e => StateMptNodeHash(e))

      case n: ExtensionNode =>
        blockchain.saveNode(ByteString(n.hash), n.toBytes, syncState.targetBlock.number)
        n.next.fold(
          mptHash => Seq(StateMptNodeHash(mptHash)),
          _ => Nil)
    }

    private def handleContractMptNode(mptNode: MptNode): Seq[HashType] = {
      mptNode match {
        case n: LeafNode =>
          blockchain.saveNode(ByteString(n.hash), n.toBytes, syncState.targetBlock.number)
          Nil

        case n: BranchNode =>
          val hashes = n.children.collect { case Some(Left(childHash)) => childHash }
          blockchain.saveNode(ByteString(n.hash), n.toBytes, syncState.targetBlock.number)
          hashes.map(e => ContractStorageMptNodeHash(e))

        case n: ExtensionNode =>
          blockchain.saveNode(ByteString(n.hash), n.toBytes, syncState.targetBlock.number)
          n.next.fold(
            mptHash => Seq(ContractStorageMptNodeHash(mptHash)),
            _ => Nil)
      }
    }

    private def handleRequestFailure(peer: Peer, handler: ActorRef, reason: String) = {
      removeRequestHandler(handler)

      syncState = syncState
        .addPendingNodes(requestedMptNodes.getOrElse(handler, Nil))
        .addPendingNodes(requestedNonMptNodes.getOrElse(handler, Nil))
        .enqueueBlockBodies(requestedBlockBodies.getOrElse(handler, Nil))
        .enqueueReceipts(requestedReceipts.getOrElse(handler, Nil))

      requestedMptNodes = requestedMptNodes - handler
      requestedNonMptNodes = requestedNonMptNodes - handler
      requestedBlockBodies = requestedBlockBodies - handler
      requestedReceipts = requestedReceipts - handler

      requestedHeaders -= peer
      if (handshakedPeers.contains(peer)) {
        blacklist(peer.id, blacklistDuration, reason)
      }
    }

    /**
      * Restarts download from a few blocks behind the current best block header, as an unexpected DB error happened
      */
    private def redownloadBlockchain(): Unit = {
      syncState = syncState.copy(
        blockBodiesQueue = Seq.empty,
          receiptsQueue = Seq.empty,
          //todo adjust the formula to minimize redownloaded block headers
          bestBlockHeaderNumber = (syncState.bestBlockHeaderNumber - 2 * blockHeadersPerRequest).max(0)
      )
      log.debug("missing block header for known hash")
    }

    private def persistSyncState(): Unit = {
      syncStateStorageActor ! syncState.copy(
        pendingMptNodes = requestedMptNodes.values.flatten.toSeq.distinct ++ syncState.pendingMptNodes,
        pendingNonMptNodes = requestedNonMptNodes.values.flatten.toSeq.distinct ++ syncState.pendingNonMptNodes,
        blockBodiesQueue = requestedBlockBodies.values.flatten.toSeq.distinct ++ syncState.blockBodiesQueue,
        receiptsQueue = requestedReceipts.values.flatten.toSeq.distinct ++ syncState.receiptsQueue)
    }

    private def printStatus() = {
      val formatPeer: (Peer) => String = peer => s"${peer.remoteAddress.getAddress.getHostAddress}:${peer.remoteAddress.getPort}"
      log.info(
        s"""|Block: ${appStateStorage.getBestBlockNumber()}/${syncState.targetBlock.number}.
            |Peers waiting_for_response/connected: ${assignedHandlers.size}/${handshakedPeers.size} (${blacklistedPeers.size} blacklisted).
            |State: ${syncState.downloadedNodesCount}/${syncState.totalNodesCount} nodes.
            |""".stripMargin.replace("\n", " "))
      log.debug(
        s"""|Connection status: connected(${assignedHandlers.values.map(formatPeer).toSeq.sorted.mkString(", ")})/
            |handshaked(${handshakedPeers.keys.map(formatPeer).toSeq.sorted.mkString(", ")})
            | blacklisted(${blacklistedPeers.map { case (id, _) => id.value }.mkString(", ")})
            |""".stripMargin.replace("\n", " ")
      )
    }

    private def insertBlocks(requestedHashes: Seq[ByteString], blockBodies: Seq[BlockBody]): Unit = {
      (requestedHashes zip blockBodies).foreach { case (hash, body) =>
        blockchain.save(hash, body)
      }

      val receivedHashes = requestedHashes.take(blockBodies.size)
      updateBestBlockIfNeeded(receivedHashes)
      val remainingBlockBodies = requestedHashes.drop(blockBodies.size)
      if (remainingBlockBodies.nonEmpty) {
        syncState = syncState.enqueueBlockBodies(remainingBlockBodies)
      }
    }

    def processSyncing(): Unit = {
      if (fullySynced) {
        finish()
      } else {
        if (anythingToDownload && !syncState.updatingTargetBlock) processDownloads()
        else log.info("No more items to request, waiting for {} responses", assignedHandlers.size)
      }
    }

    def finish(): Unit = {
      log.info("Block synchronization in fast mode finished, switching to regular mode")
      // We have downloaded to target + fastSyncBlockValidationX, se we must discard those last blocks
      discardLastBlocks(syncState.safeDownloadTarget, syncConfig.fastSyncBlockValidationX - 1)
      cleanup()
      appStateStorage.fastSyncDone()
      context become idle
      peerRequestsTime = Map.empty
      syncController ! Done
    }

    def cleanup(): Unit = {
      heartBeat.cancel()
      syncStatePersistCancellable.cancel()
      printStatusCancellable.cancel()
      syncStateStorageActor ! PoisonPill
      fastSyncStateStorage.purge()
    }

    def processDownloads(): Unit = {
      if (unassignedPeers.isEmpty) {
        if (assignedHandlers.nonEmpty) {
          log.debug("There are no available peers, waiting for responses")
        } else {
          log.debug("There are no peers to download from, scheduling a retry in {}", syncRetryInterval)
          scheduler.scheduleOnce(syncRetryInterval, self, ProcessSyncing)
        }
      } else {
        val now = Instant.now()
        val peers = unassignedPeers
          .filter(p => peerRequestsTime.get(p).forall(d => d.plusMillis(fastSyncThrottle.toMillis).isBefore(now)))
        peers
          .take(maxConcurrentRequests - assignedHandlers.size)
          .toSeq.sortBy(_.ref.toString())
          .foreach(assignWork)
      }
    }

    def assignWork(peer: Peer): Unit = {
      if (syncState.bestBlockHeaderNumber < syncState.safeDownloadTarget || syncState.blockChainWorkQueued) {
        assignBlockchainWork(peer)
      } else {
        requestNodes(peer)
      }
    }

    def assignBlockchainWork(peer: Peer): Unit = {
      if (syncState.receiptsQueue.nonEmpty) {
        requestReceipts(peer)
      } else if (syncState.blockBodiesQueue.nonEmpty) {
        requestBlockBodies(peer)
      } else if (requestedHeaders.isEmpty &&
        context.child(BlockHeadersHandlerName).isEmpty &&
        syncState.bestBlockHeaderNumber < syncState.safeDownloadTarget) {
        requestBlockHeaders(peer)
      }
    }

    def requestReceipts(peer: Peer): Unit = {
      val (receiptsToGet, remainingReceipts) = syncState.receiptsQueue.splitAt(receiptsPerRequest)

      val handler = context.actorOf(
        PeerRequestHandler.props[GetReceipts, Receipts](
          peer, peerResponseTimeout, etcPeerManager, peerEventBus,
          requestMsg = GetReceipts(receiptsToGet),
          responseMsgCode = Receipts.code))

      context watch handler
      assignedHandlers += (handler -> peer)
      peerRequestsTime += (peer -> Instant.now())
      syncState = syncState.copy(receiptsQueue = remainingReceipts)
      requestedReceipts += handler -> receiptsToGet
    }

    def requestBlockBodies(peer: Peer): Unit = {
      val (blockBodiesToGet, remainingBlockBodies) = syncState.blockBodiesQueue.splitAt(blockBodiesPerRequest)

      val handler = context.actorOf(
        PeerRequestHandler.props[GetBlockBodies, BlockBodies](
          peer, peerResponseTimeout, etcPeerManager, peerEventBus,
          requestMsg = GetBlockBodies(blockBodiesToGet),
          responseMsgCode = BlockBodies.code))

      context watch handler
      assignedHandlers += (handler -> peer)
      peerRequestsTime += (peer -> Instant.now())
      syncState = syncState.copy(blockBodiesQueue = remainingBlockBodies)
      requestedBlockBodies += handler -> blockBodiesToGet
    }

    def requestBlockHeaders(peer: Peer): Unit = {
      val limit: BigInt = if (blockHeadersPerRequest < (syncState.safeDownloadTarget - syncState.bestBlockHeaderNumber))
        blockHeadersPerRequest
      else
        syncState.safeDownloadTarget - syncState.bestBlockHeaderNumber


      val handler = context.actorOf(
        PeerRequestHandler.props[GetBlockHeaders, BlockHeaders](
          peer, peerResponseTimeout, etcPeerManager, peerEventBus,
          requestMsg = GetBlockHeaders(Left(syncState.bestBlockHeaderNumber + 1), limit, skip = 0, reverse = false),
          responseMsgCode = BlockHeaders.code), BlockHeadersHandlerName)

      context watch handler
      assignedHandlers += (handler -> peer)
      requestedHeaders += (peer -> limit)
      peerRequestsTime += (peer -> Instant.now())
    }

    def requestNodes(peer: Peer): Unit = {
      val (nonMptNodesToGet, remainingNonMptNodes) = syncState.pendingNonMptNodes.splitAt(nodesPerRequest)
      val (mptNodesToGet, remainingMptNodes) = syncState.pendingMptNodes.splitAt(nodesPerRequest - nonMptNodesToGet.size)
      val nodesToGet = nonMptNodesToGet ++ mptNodesToGet

      val handler = context.actorOf(
        PeerRequestHandler.props[GetNodeData, NodeData](
          peer, peerResponseTimeout, etcPeerManager, peerEventBus,
          requestMsg = GetNodeData(nodesToGet.map(_.v)),
          responseMsgCode = NodeData.code))

      context watch handler
      assignedHandlers += (handler -> peer)
      peerRequestsTime += (peer -> Instant.now())
      syncState = syncState.copy(
        pendingNonMptNodes = remainingNonMptNodes,
        pendingMptNodes = remainingMptNodes)
      requestedMptNodes += handler -> mptNodesToGet
      requestedNonMptNodes += handler -> nonMptNodesToGet
    }

    def unassignedPeers: Set[Peer] = peersToDownloadFrom.keySet diff assignedHandlers.values.toSet

    def anythingToDownload: Boolean =
      syncState.anythingQueued || syncState.bestBlockHeaderNumber < syncState.safeDownloadTarget

    def fullySynced: Boolean = {
      syncState.bestBlockHeaderNumber >= syncState.safeDownloadTarget &&
      !syncState.anythingQueued &&
      assignedHandlers.isEmpty
    }
  }

  private def updateBestBlockIfNeeded(receivedHashes: Seq[ByteString]): Unit = {
    val fullBlocks = receivedHashes.flatMap { hash =>
      for {
        header <- blockchain.getBlockHeaderByHash(hash)
        _ <- blockchain.getBlockBodyByHash(hash)
        _ <- blockchain.getReceiptsByHash(hash)
      } yield header
    }

    if (fullBlocks.nonEmpty) {
      val bestReceivedBlock = fullBlocks.maxBy(_.number)
      if (appStateStorage.getBestBlockNumber() < bestReceivedBlock.number) {
        appStateStorage.putBestBlockNumber(bestReceivedBlock.number)
      }
    }

  }
}

object FastSync {
  // scalastyle:off parameter.number
  def props(fastSyncStateStorage: FastSyncStateStorage, appStateStorage: AppStateStorage, blockchain: Blockchain,
  validators: Validators, peerEventBus: ActorRef, etcPeerManager: ActorRef, syncConfig: SyncConfig, scheduler: Scheduler): Props =
    Props(new FastSync(fastSyncStateStorage, appStateStorage, blockchain, validators, peerEventBus, etcPeerManager, syncConfig, scheduler))

  private case class UpdateTargetBlock(state: FinalBlockProcessingResult)
  private case object ProcessSyncing
  private[sync] case object PersistSyncState
  private case object PrintStatus

  case class SyncState(
    targetBlock: BlockHeader,
    safeDownloadTarget: BigInt = 0,
    pendingMptNodes: Seq[HashType] = Nil,
    pendingNonMptNodes: Seq[HashType] = Nil,
    blockBodiesQueue: Seq[ByteString] = Nil,
    receiptsQueue: Seq[ByteString] = Nil,
    downloadedNodesCount: Int = 0,
    bestBlockHeaderNumber: BigInt = 0,
    nextBlockToFullyValidate: BigInt = 1,
    targetBlockUpdateFailures: Int = 0,
    updatingTargetBlock: Boolean = false) {

    def enqueueBlockBodies(blockBodies: Seq[ByteString]): SyncState =
      copy(blockBodiesQueue = blockBodiesQueue ++ blockBodies)

    def enqueueReceipts(receipts: Seq[ByteString]): SyncState =
      copy(receiptsQueue = receiptsQueue ++ receipts)

    def addPendingNodes(hashes: Seq[HashType]): SyncState = {
      val (mpt, nonMpt) = hashes.partition {
        case _: StateMptNodeHash | _: ContractStorageMptNodeHash => true
        case _: EvmCodeHash | _: StorageRootHash => false
      }
      // Nodes are prepended in order to traverse mpt in-depth. For mpt nodes is not needed but to keep it consistent,
      // it was applied too
      copy(
        pendingMptNodes = mpt ++ pendingMptNodes,
        pendingNonMptNodes = nonMpt ++ pendingNonMptNodes)
    }

    def anythingQueued: Boolean =
      pendingNonMptNodes.nonEmpty ||
      pendingMptNodes.nonEmpty ||
        blockChainWorkQueued

    def blockChainWorkQueued: Boolean =  blockBodiesQueue.nonEmpty || receiptsQueue.nonEmpty

    def updateNextBlockToValidate(header: BlockHeader, K: Int, X:Int): SyncState = copy(
      nextBlockToFullyValidate =
        if (bestBlockHeaderNumber >= targetBlock.number - X)
          header.number + 1
        else
          (header.number + K / 2 + Random.nextInt(K)).min(targetBlock.number - X)
    )

    def updateDiscardedBlocks(header: BlockHeader, N:Int): SyncState = copy(
      blockBodiesQueue = Seq.empty,
      receiptsQueue = Seq.empty,
      bestBlockHeaderNumber = (header.number - N - 1) max 0,
      nextBlockToFullyValidate = (header.number - N) max 1
    )

    val totalNodesCount: Int = downloadedNodesCount + pendingMptNodes.size + pendingNonMptNodes.size

    def updateTargetBlock(newTarget: BlockHeader, numberOfSafeBlocks:BigInt, updateFailures: Boolean): SyncState = copy(
      targetBlock = newTarget,
      safeDownloadTarget = newTarget.number + numberOfSafeBlocks,
      targetBlockUpdateFailures = if (updateFailures) targetBlockUpdateFailures + 1 else targetBlockUpdateFailures
    )
  }

  sealed trait HashType {
    def v: ByteString
  }

  case class StateMptNodeHash(v: ByteString) extends HashType
  case class ContractStorageMptNodeHash(v: ByteString) extends HashType
  case class EvmCodeHash(v: ByteString) extends HashType
  case class StorageRootHash(v: ByteString) extends HashType

  case object Start
  case object Done

  sealed abstract class HeaderProcessingResult
  case object HeadersProcessingFinished                         extends HeaderProcessingResult
  case class  ParentDifficultyNotFound(header:BlockHeader)      extends HeaderProcessingResult
  case class  ValidationFailed(header:BlockHeader, peer: Peer)  extends HeaderProcessingResult
  case object ImportedTargetBlock                               extends HeaderProcessingResult

  sealed abstract class FinalBlockProcessingResult
  case object ImportedLastBlock         extends FinalBlockProcessingResult
  case object LastBlockValidationFailed extends FinalBlockProcessingResult
}<|MERGE_RESOLUTION|>--- conflicted
+++ resolved
@@ -227,11 +227,7 @@
     private def discardLastBlocks(startBlock: BigInt, blocksToDiscard: Int): Unit = {
       (startBlock to ((startBlock - blocksToDiscard) max 1) by -1).foreach { n =>
         blockchain.getBlockHeaderByNumber(n).foreach { headerToRemove =>
-<<<<<<< HEAD
           blockchain.removeBlock(headerToRemove.hash, withState = false)
-=======
-          blockchain.removeBlock(headerToRemove.hash, saveParentAsBestBlock = false, rollbackState = false)
->>>>>>> 520135ac
         }
       }
       appStateStorage.putBestBlockNumber((startBlock - blocksToDiscard - 1) max 0)
