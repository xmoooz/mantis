package io.iohk.ethereum.vm

import akka.util.ByteString

import scala.math.ScalaNumericConversions


object DataWord {

  // TODO: Should be configurable
  val MaxLength = 32

  val MaxWord: BigInt = BigInt(2).pow(MaxLength * 8) - 1

  def apply(value: ByteString): DataWord = {
    DataWord(value.foldLeft(BigInt(0)){(n, b) => (n << 8) + (b & 0xff)})
  }

<<<<<<< HEAD
  private def apply(n: BigInt): DataWord = {
    new DataWord(fixBigInt(n))
  }

  def fixBigInt(n: BigInt): BigInt = {
    if (n == -MaxWord) {
      0
    } else if (n < 0) {
      n % MaxWord + MaxWord
=======
  def apply(n: BigInt): DataWord = {
    if (n < 0) {
      new DataWord(n % MaxWord + MaxWord)
>>>>>>> e5a4e93b
    } else {
      n % MaxWord
    }
  }

}

/** Stores byte arrays of at most MaxLength size and adds a few convenience methods **/
class DataWord private (private val n: BigInt) extends ScalaNumericConversions {

  import DataWord._

  // TODO: Consider changing internal representation of a DataWord to a ByteString.
  val value: ByteString = ByteString(n.toByteArray.dropWhile(_ == 0))

  require(n >= 0 && n <= MaxWord, s"Invalid word value: $n")
  require(value.length <= MaxLength, s"Input byte array cannot be longer than $MaxLength: ${value.length}")

  def &(that: DataWord): DataWord = DataWord(this.n & that.n)

  def |(that: DataWord): DataWord = DataWord(this.n | that.n)

  def ^(that: DataWord): DataWord = DataWord(this.n ^ that.n)

  def unary_-(): DataWord = DataWord(-this.n)

  def +(that: DataWord): DataWord = DataWord(this.n + that.n)

  def -(that: DataWord): DataWord = DataWord(this.n - that.n)

  def *(that: DataWord): DataWord = DataWord(this.n * that.n)

  def /(that: DataWord): DataWord = DataWord(this.n / that.n)

  def doubleValue(): Double = longValue().toDouble

  def floatValue(): Float = longValue().toFloat

  def intValue(): Int = value.foldLeft(0) { (n, b) => (n << 8) + (b & 0xff) }

  def longValue(): Long = value.foldLeft(0l) { (n, b) => (n << 8) + (b & 0xff) }

  def isWhole(): Boolean = true

  def underlying(): AnyRef = value

<<<<<<< HEAD
  override def hashCode(): Int = n.hashCode()

  override def equals(that: Any): Boolean =
    that match {
      case that: DataWord =>
        that.isInstanceOf[DataWord] && this.hashCode == that.hashCode
      case _ => false
    }

  override def toString(): String = {
    s"[$value, l: ${value.length}, BigInt($n)]"
  }

=======
  override def equals(o: Any): Boolean = o match {
    case dw: DataWord => n == dw.n
    case other => n == other
  }

  override def hashCode(): Int = n.hashCode()

>>>>>>> e5a4e93b
}<|MERGE_RESOLUTION|>--- conflicted
+++ resolved
@@ -16,7 +16,6 @@
     DataWord(value.foldLeft(BigInt(0)){(n, b) => (n << 8) + (b & 0xff)})
   }
 
-<<<<<<< HEAD
   private def apply(n: BigInt): DataWord = {
     new DataWord(fixBigInt(n))
   }
@@ -26,11 +25,6 @@
       0
     } else if (n < 0) {
       n % MaxWord + MaxWord
-=======
-  def apply(n: BigInt): DataWord = {
-    if (n < 0) {
-      new DataWord(n % MaxWord + MaxWord)
->>>>>>> e5a4e93b
     } else {
       n % MaxWord
     }
@@ -77,7 +71,6 @@
 
   def underlying(): AnyRef = value
 
-<<<<<<< HEAD
   override def hashCode(): Int = n.hashCode()
 
   override def equals(that: Any): Boolean =
@@ -91,13 +84,4 @@
     s"[$value, l: ${value.length}, BigInt($n)]"
   }
 
-=======
-  override def equals(o: Any): Boolean = o match {
-    case dw: DataWord => n == dw.n
-    case other => n == other
-  }
-
-  override def hashCode(): Int = n.hashCode()
-
->>>>>>> e5a4e93b
 }