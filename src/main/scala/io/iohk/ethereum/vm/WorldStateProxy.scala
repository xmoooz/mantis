--- conflicted
+++ resolved
@@ -50,7 +50,6 @@
     getAccount(address).map(a => UInt256(a.balance)).getOrElse(UInt256.Zero)
 
   def transfer(from: Address, to: Address, value: UInt256): WS = {
-<<<<<<< HEAD
     if (from == to ||  isZeroValueTransferToEmptyAccount(to, value))
       touchAccounts(from)
     else
@@ -64,34 +63,18 @@
     world.touchAccounts(from, to)
   }
 
+  /**
+    * Method for creating new account and transferring value to it, that handles possible address collisions.
+    */
   def initialiseAccount(creatorAddress: Address, newAddress: Address, value: UInt256): WS = {
     val nonceOffset = if (noEmptyAccounts) 1 else 0
 
     val creatorAccount = getGuaranteedAccount(creatorAddress).increaseBalance(-value)
-    val newAccount = getAccount(newAddress).getOrElse(getEmptyAccount).increaseBalance(value).increaseNonce(nonceOffset)
+    val newAccount = getAccount(newAddress).getOrElse(getEmptyAccount)
+      .resetAccountPreservingBalance().increaseBalance(value)
+      .increaseNonce(nonceOffset)
     val world = saveAccount(creatorAddress,creatorAccount).saveAccount(newAddress, newAccount)
     world.touchAccounts(creatorAddress, newAddress)
-=======
-    if(from == to) this
-    else {
-      guaranteedTransfer(from, to, value)
-    }
->>>>>>> e8fcd098
-  }
-
-  private def guaranteedTransfer(from: Address, to: Address, value: UInt256): WS = {
-    val debited = getGuaranteedAccount(from).increaseBalance(-value)
-    val credited = getAccount(to).getOrElse(getEmptyAccount).increaseBalance(value)
-    saveAccount(from, debited).saveAccount(to, credited)
-  }
-
-  /**
-    * Method for creating new account and transferring value to it, that handles possible address collisions.
-    */
-  def initialiseAccount(creatorAddress: Address, newAddress: Address, value: UInt256): WS = {
-    val creatorAccount = getGuaranteedAccount(creatorAddress).increaseBalance(-value)
-    val newAccount = getAccount(newAddress).getOrElse(getEmptyAccount).increaseBalance(value).resetAccountPreservingBalance()
-    saveAccount(creatorAddress,creatorAccount).saveAccount(newAddress, newAccount)
   }
 
   /**
