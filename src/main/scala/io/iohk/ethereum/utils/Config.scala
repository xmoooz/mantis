package io.iohk.ethereum.utils

import java.net.InetSocketAddress

import akka.util.ByteString
import com.typesafe.config.{ConfigFactory, Config => TypesafeConfig}
import io.iohk.ethereum.db.dataSource.LevelDbConfig
import io.iohk.ethereum.db.storage.pruning.{ArchivePruning, BasicPruning, PruningMode}
import io.iohk.ethereum.domain.{Address, UInt256}
import io.iohk.ethereum.network.PeerManagerActor.{FastSyncHostConfiguration, PeerConfiguration}
import io.iohk.ethereum.network.rlpx.RLPxConnectionHandler.RLPxConfiguration
import io.iohk.ethereum.utils.NumericUtils._
import io.iohk.ethereum.utils.VmConfig.VmMode
import org.spongycastle.util.encoders.Hex

import scala.collection.JavaConverters._
import scala.concurrent.duration._
import scala.util.Try

object Config {

  val config = ConfigFactory.load().getConfig("mantis")

  val testmode: Boolean = config.getBoolean("testmode")

  val clientId: String = config.getString("client-id")

  val clientVersion: String = config.getString("client-version")

  val nodeKeyFile: String = config.getString("node-key-file")

  val keyStoreDir: String = config.getString("keystore-dir")

  val shutdownTimeout: Duration = config.getDuration("shutdown-timeout").toMillis.millis

  val secureRandomAlgo: Option[String] =
    if(config.hasPath("secure-random-algo")) Some(config.getString("secure-random-algo"))
    else None

  object Network {
    private val networkConfig = config.getConfig("network")

    val protocolVersion = networkConfig.getInt("protocol-version")

    object Server {
      private val serverConfig = networkConfig.getConfig("server-address")

      val interface: String = serverConfig.getString("interface")
      val port: Int = serverConfig.getInt("port")
      val listenAddress = new InetSocketAddress(interface, port)
    }

    val peer = new PeerConfiguration {
      private val peerConfig = networkConfig.getConfig("peer")

      val connectRetryDelay: FiniteDuration = peerConfig.getDuration("connect-retry-delay").toMillis.millis
      val connectMaxRetries: Int = peerConfig.getInt("connect-max-retries")
      val disconnectPoisonPillTimeout: FiniteDuration = peerConfig.getDuration("disconnect-poison-pill-timeout").toMillis.millis
      val waitForHelloTimeout: FiniteDuration = peerConfig.getDuration("wait-for-hello-timeout").toMillis.millis
      val waitForStatusTimeout: FiniteDuration = peerConfig.getDuration("wait-for-status-timeout").toMillis.millis
      val waitForChainCheckTimeout: FiniteDuration = peerConfig.getDuration("wait-for-chain-check-timeout").toMillis.millis
      val maxOutgoingPeers: Int = peerConfig.getInt("max-outgoing-peers")
      val maxIncomingPeers: Int = peerConfig.getInt("max-incoming-peers")
      val maxPendingPeers: Int = peerConfig.getInt("max-pending-peers")
      val networkId: Int = peerConfig.getInt("network-id")

      val rlpxConfiguration = new RLPxConfiguration {
        val waitForHandshakeTimeout: FiniteDuration = peerConfig.getDuration("wait-for-handshake-timeout").toMillis.millis
        val waitForTcpAckTimeout: FiniteDuration = peerConfig.getDuration("wait-for-tcp-ack-timeout").toMillis.millis
      }

      val fastSyncHostConfiguration = new FastSyncHostConfiguration {
        val maxBlocksHeadersPerMessage: Int = peerConfig.getInt("max-blocks-headers-per-message")
        val maxBlocksBodiesPerMessage: Int = peerConfig.getInt("max-blocks-bodies-per-message")
        val maxReceiptsPerMessage: Int = peerConfig.getInt("max-receipts-per-message")
        val maxMptComponentsPerMessage: Int = peerConfig.getInt("max-mpt-components-per-message")
      }
      override val updateNodesInitialDelay: FiniteDuration = peerConfig.getDuration("update-nodes-initial-delay").toMillis.millis
      override val updateNodesInterval: FiniteDuration = peerConfig.getDuration("update-nodes-interval").toMillis.millis
    }
<<<<<<< HEAD
=======

    object Rpc extends JsonRpcServerConfig with JsonRpcConfig {
      private val rpcConfig = networkConfig.getConfig("rpc")

      val mode = rpcConfig.getString("mode")

      val enabled = rpcConfig.getBoolean("enabled")
      val interface = rpcConfig.getString("interface")
      val port = rpcConfig.getInt("port")

      val apis = {
        val providedApis = rpcConfig.getString("apis").split(",").map(_.trim.toLowerCase)
        val invalidApis = providedApis.diff(List("web3", "eth", "net", "personal", "daedalus"))
        require(invalidApis.isEmpty, s"Invalid RPC APIs specified: ${invalidApis.mkString(",")}")
        providedApis
      }

      val certificateKeyStorePath: Option[String] = Try(rpcConfig.getString("certificate-keystore-path")).toOption
      val certificateKeyStoreType: Option[String] = Try(rpcConfig.getString("certificate-keystore-type")).toOption
      val certificatePasswordFile: Option[String] = Try(rpcConfig.getString("certificate-password-file")).toOption

      def parseMultipleOrigins(origins: Seq[String]): HttpOriginRange = HttpOriginRange(origins.map(HttpOrigin(_)):_*)
      def parseSingleOrigin(origin: String): HttpOriginRange = origin match {
          case "*" => HttpOriginRange.*
          case s => HttpOriginRange.Default(HttpOrigin(s) :: Nil)
        }

      val corsAllowedOrigins: HttpOriginRange =
        (Try(parseMultipleOrigins(rpcConfig.getStringList("cors-allowed-origins").asScala)) recoverWith {
          case _ => Try(parseSingleOrigin(rpcConfig.getString("cors-allowed-origins")))
        }).get

      val accountTransactionsMaxBlocks = rpcConfig.getInt("account-transactions-max-blocks")

      val activeTimeout: FiniteDuration = rpcConfig.getDuration("active-timeout").toMillis.millis
    }

>>>>>>> 44fcd0f5
  }

  case class SyncConfig(
    doFastSync: Boolean,

    peersScanInterval: FiniteDuration,
    blacklistDuration: FiniteDuration,
    startRetryInterval: FiniteDuration,
    syncRetryInterval: FiniteDuration,
    peerResponseTimeout: FiniteDuration,
    printStatusInterval: FiniteDuration,

    maxConcurrentRequests: Int,
    blockHeadersPerRequest: Int,
    blockBodiesPerRequest: Int,
    receiptsPerRequest: Int,
    nodesPerRequest: Int,
    minPeersToChooseTargetBlock: Int,
    targetBlockOffset: Int,
    persistStateSnapshotInterval: FiniteDuration,

    checkForNewBlockInterval: FiniteDuration,
    branchResolutionRequestSize: Int,
    blockChainOnlyPeersPoolSize: Int,
    fastSyncThrottle: FiniteDuration,

    maxQueuedBlockNumberAhead: Int,
    maxQueuedBlockNumberBehind: Int,

    maxNewBlockHashAge: Int,
    maxNewHashes: Int,

    redownloadMissingStateNodes: Boolean,

    fastSyncBlockValidationK: Int,
    fastSyncBlockValidationN: Int,
    fastSyncBlockValidationX: Int
  )

  object SyncConfig {
    def apply(etcClientConfig: TypesafeConfig): SyncConfig = {
      val syncConfig = etcClientConfig.getConfig("sync")
      SyncConfig(
        doFastSync = syncConfig.getBoolean("do-fast-sync"),

        peersScanInterval = syncConfig.getDuration("peers-scan-interval").toMillis.millis,
        blacklistDuration = syncConfig.getDuration("blacklist-duration").toMillis.millis,
        startRetryInterval = syncConfig.getDuration("start-retry-interval").toMillis.millis,
        syncRetryInterval = syncConfig.getDuration("sync-retry-interval").toMillis.millis,
        peerResponseTimeout = syncConfig.getDuration("peer-response-timeout").toMillis.millis,
        printStatusInterval = syncConfig.getDuration("print-status-interval").toMillis.millis,

        maxConcurrentRequests = syncConfig.getInt("max-concurrent-requests"),
        blockHeadersPerRequest = syncConfig.getInt("block-headers-per-request"),
        blockBodiesPerRequest = syncConfig.getInt("block-bodies-per-request"),
        receiptsPerRequest = syncConfig.getInt("receipts-per-request"),
        nodesPerRequest = syncConfig.getInt("nodes-per-request"),
        minPeersToChooseTargetBlock = syncConfig.getInt("min-peers-to-choose-target-block"),
        targetBlockOffset = syncConfig.getInt("target-block-offset"),
        persistStateSnapshotInterval =
          syncConfig.getDuration("persist-state-snapshot-interval").toMillis.millis,

        checkForNewBlockInterval = syncConfig.getDuration("check-for-new-block-interval").toMillis.millis,
        branchResolutionRequestSize = syncConfig.getInt("branch-resolution-request-size"),
        blockChainOnlyPeersPoolSize = syncConfig.getInt("fastsync-block-chain-only-peers-pool"),
        fastSyncThrottle = syncConfig.getDuration("fastsync-throttle").toMillis.millis,

        maxQueuedBlockNumberBehind = syncConfig.getInt("max-queued-block-number-behind"),
        maxQueuedBlockNumberAhead = syncConfig.getInt("max-queued-block-number-ahead"),
        maxNewBlockHashAge = syncConfig.getInt("max-new-block-hash-age"),
        maxNewHashes = syncConfig.getInt("max-new-hashes"),

        redownloadMissingStateNodes = syncConfig.getBoolean("redownload-missing-state-nodes"),

        fastSyncBlockValidationK = syncConfig.getInt("fast-sync-block-validation-k"),
        fastSyncBlockValidationN = syncConfig.getInt("fast-sync-block-validation-n"),
        fastSyncBlockValidationX = syncConfig.getInt("fast-sync-block-validation-x")
      )
    }
  }

  object Db {

    private val dbConfig = config.getConfig("db")
    private val iodbConfig = dbConfig.getConfig("iodb")
    private val levelDbConfig = dbConfig.getConfig("leveldb")

    object Iodb  {
      val path: String = iodbConfig.getString("path")
    }

    object LevelDb extends LevelDbConfig {
      override val createIfMissing: Boolean = levelDbConfig.getBoolean("create-if-missing")
      override val paranoidChecks: Boolean = levelDbConfig.getBoolean("paranoid-checks")
      override val verifyChecksums: Boolean = levelDbConfig.getBoolean("verify-checksums")
      override val path: String = levelDbConfig.getString("path")
    }

  }

}

trait FilterConfig {
  val filterTimeout: FiniteDuration
  val filterManagerQueryTimeout: FiniteDuration
}

object FilterConfig {
  def apply(etcClientConfig: TypesafeConfig): FilterConfig = {
    val filterConfig = etcClientConfig.getConfig("filter")

    new FilterConfig {
      val filterTimeout: FiniteDuration = filterConfig.getDuration("filter-timeout").toMillis.millis
      val filterManagerQueryTimeout: FiniteDuration = filterConfig.getDuration("filter-manager-query-timeout").toMillis.millis
    }
  }
}

trait TxPoolConfig {
  val txPoolSize: Int
  val pendingTxManagerQueryTimeout: FiniteDuration
  val transactionTimeout: FiniteDuration
  val getTransactionFromPoolTimeout: FiniteDuration
}

object TxPoolConfig {
  def apply(etcClientConfig: com.typesafe.config.Config): TxPoolConfig = {
    val txPoolConfig = etcClientConfig.getConfig("txPool")

    new TxPoolConfig {
      val txPoolSize: Int = txPoolConfig.getInt("tx-pool-size")
      val pendingTxManagerQueryTimeout: FiniteDuration = txPoolConfig.getDuration("pending-tx-manager-query-timeout").toMillis.millis
      val transactionTimeout: FiniteDuration = txPoolConfig.getDuration("transaction-timeout").toMillis.millis
      val getTransactionFromPoolTimeout: FiniteDuration = txPoolConfig.getDuration("get-transaction-from-pool-timeout").toMillis.millis
    }
  }
}

trait DaoForkConfig {

  val forkBlockNumber: BigInt
  val forkBlockHash: ByteString
  val blockExtraData: Option[ByteString]
  val range: Int
  val refundContract: Option[Address]
  val drainList: Seq[Address]

  private lazy val extratadaBlockRange = forkBlockNumber until(forkBlockNumber + range)

  def isDaoForkBlock(blockNumber: BigInt): Boolean = forkBlockNumber == blockNumber

  def requiresExtraData(blockNumber: BigInt): Boolean = blockExtraData.isDefined && (extratadaBlockRange contains blockNumber)

  def getExtraData(blockNumber: BigInt): Option[ByteString] =
    if(requiresExtraData(blockNumber)) blockExtraData
    else None
}

object DaoForkConfig {
  def apply(daoConfig: TypesafeConfig): DaoForkConfig = {

    val theForkBlockNumber = BigInt(daoConfig.getString("fork-block-number"))

    val theForkBlockHash = ByteString(Hex.decode(daoConfig.getString("fork-block-hash")))

    new DaoForkConfig {
      override val forkBlockNumber: BigInt = theForkBlockNumber
      override val forkBlockHash: ByteString = theForkBlockHash
      override val blockExtraData: Option[ByteString] = Try(daoConfig.getString("block-extra-data")).toOption.map(ByteString(_))
      override val range: Int = Try(daoConfig.getInt("block-extra-data-range")).toOption.getOrElse(0)
      override val refundContract: Option[Address] = Try(daoConfig.getString("refund-contract-address")).toOption.map(Address(_))
      override val drainList: List[Address] = Try(daoConfig.getStringList("drain-list").asScala.toList).toOption.getOrElse(List.empty).map(Address(_))
    }
  }
}


trait BlockchainConfig {
  val frontierBlockNumber: BigInt
  val homesteadBlockNumber: BigInt
  val eip106BlockNumber: BigInt
  val eip150BlockNumber: BigInt
  val eip155BlockNumber: BigInt
  val eip160BlockNumber: BigInt
  val eip161BlockNumber: BigInt
  val maxCodeSize: Option[BigInt]
  val difficultyBombPauseBlockNumber: BigInt
  val difficultyBombContinueBlockNumber: BigInt

  val customGenesisFileOpt: Option[String]

  val daoForkConfig: Option[DaoForkConfig]

  val accountStartNonce: UInt256

  val chainId: Byte

  val monetaryPolicyConfig: MonetaryPolicyConfig

  val gasTieBreaker: Boolean

  val ethCompatibleStorage: Boolean
}


object BlockchainConfig {

  def apply(etcClientConfig: TypesafeConfig): BlockchainConfig = {
    val blockchainConfig = etcClientConfig.getConfig("blockchain")

    new BlockchainConfig {
      override val frontierBlockNumber: BigInt = BigInt(blockchainConfig.getString("frontier-block-number"))
      override val homesteadBlockNumber: BigInt = BigInt(blockchainConfig.getString("homestead-block-number"))
      override val eip106BlockNumber: BigInt = BigInt(blockchainConfig.getString("eip106-block-number"))
      override val eip150BlockNumber: BigInt = BigInt(blockchainConfig.getString("eip150-block-number"))
      override val eip155BlockNumber: BigInt = BigInt(blockchainConfig.getString("eip155-block-number"))
      override val eip160BlockNumber: BigInt = BigInt(blockchainConfig.getString("eip160-block-number"))
      override val eip161BlockNumber: BigInt = BigInt(blockchainConfig.getString("eip161-block-number"))
      override val maxCodeSize: Option[BigInt] = Try(BigInt(blockchainConfig.getString("max-code-size"))).toOption
      override val difficultyBombPauseBlockNumber: BigInt = BigInt(blockchainConfig.getString("difficulty-bomb-pause-block-number"))
      override val difficultyBombContinueBlockNumber: BigInt = BigInt(blockchainConfig.getString("difficulty-bomb-continue-block-number"))

      override val customGenesisFileOpt: Option[String] = Try(blockchainConfig.getString("custom-genesis-file")).toOption

      override val daoForkConfig = Try(blockchainConfig.getConfig("dao")).toOption.map(DaoForkConfig(_))
      override val accountStartNonce: UInt256 = UInt256(BigInt(blockchainConfig.getString("account-start-nonce")))

      override val chainId: Byte = {
        val s = blockchainConfig.getString("chain-id")
        val n = parseHexOrDecNumber(s)
        require(n >= 0 && n <= 127, "chain-id must be a number in range [0, 127]")
        n.toByte
      }

      override val monetaryPolicyConfig = MonetaryPolicyConfig(blockchainConfig.getConfig("monetary-policy"))

      val gasTieBreaker: Boolean = blockchainConfig.getBoolean("gas-tie-breaker")

      val ethCompatibleStorage: Boolean = blockchainConfig.getBoolean("eth-compatible-storage")
    }
  }
}

case class MonetaryPolicyConfig(
  eraDuration: Int,
  rewardReductionRate: Double,
  firstEraBlockReward: BigInt
) {
  require(rewardReductionRate >= 0.0 && rewardReductionRate <= 1.0,
    "reward-reduction-rate should be a value in range [0.0, 1.0]")
}

object MonetaryPolicyConfig {
  def apply(mpConfig: TypesafeConfig): MonetaryPolicyConfig = {
    MonetaryPolicyConfig(
      mpConfig.getInt("era-duration"),
      mpConfig.getDouble("reward-reduction-rate"),
      BigInt(mpConfig.getString("first-era-block-reward"))
    )
  }
}

trait PruningConfig {
  val mode: PruningMode
}

object PruningConfig {
  def apply(etcClientConfig: com.typesafe.config.Config): PruningConfig = {
    val pruningConfig = etcClientConfig.getConfig("pruning")

    val pruningMode: PruningMode = pruningConfig.getString("mode") match {
      case "basic" => BasicPruning(pruningConfig.getInt("history"))
      case "archive" => ArchivePruning
    }

    new PruningConfig {
      override val mode: PruningMode = pruningMode
    }
  }
}

case class VmConfig(
    mode: VmMode,
    externalConfig: Option[VmConfig.ExternalConfig])

object VmConfig {

  sealed trait VmMode
  object VmMode {
    case object Internal extends VmMode
    case object External extends VmMode
  }

  object ExternalConfig {
    val VmTypeIele = "iele"
    val VmTypeKevm = "kevm"
    val VmTypeMantis = "mantis"
    val VmTypeNone = "none"

    val supportedVmTypes = Set(VmTypeIele, VmTypeKevm, VmTypeMantis, VmTypeNone)
  }

  case class ExternalConfig(vmType: String, executablePath: Option[String], host: String, port: Int)

  def apply(mpConfig: TypesafeConfig): VmConfig = {
    def parseExternalConfig(): ExternalConfig = {
      import ExternalConfig._

      val extConf = mpConfig.getConfig("vm.external")
      val vmType = extConf.getString("vm-type").toLowerCase
      require(supportedVmTypes.contains(vmType), "vm.external.vm-type must be one of: " + supportedVmTypes.mkString(", "))

      ExternalConfig(vmType, Try(extConf.getString("executable-path")).toOption, extConf.getString("host"), extConf.getInt("port"))
    }

    mpConfig.getString("vm.mode") match {
      case "internal" => VmConfig(VmMode.Internal, None)
      case "external" => VmConfig(VmMode.External, Some(parseExternalConfig()))
      case other => throw new RuntimeException(s"Unknown VM mode: $other. Expected one of: local, external")
    }
  }
}<|MERGE_RESOLUTION|>--- conflicted
+++ resolved
@@ -78,46 +78,7 @@
       override val updateNodesInitialDelay: FiniteDuration = peerConfig.getDuration("update-nodes-initial-delay").toMillis.millis
       override val updateNodesInterval: FiniteDuration = peerConfig.getDuration("update-nodes-interval").toMillis.millis
     }
-<<<<<<< HEAD
-=======
-
-    object Rpc extends JsonRpcServerConfig with JsonRpcConfig {
-      private val rpcConfig = networkConfig.getConfig("rpc")
-
-      val mode = rpcConfig.getString("mode")
-
-      val enabled = rpcConfig.getBoolean("enabled")
-      val interface = rpcConfig.getString("interface")
-      val port = rpcConfig.getInt("port")
-
-      val apis = {
-        val providedApis = rpcConfig.getString("apis").split(",").map(_.trim.toLowerCase)
-        val invalidApis = providedApis.diff(List("web3", "eth", "net", "personal", "daedalus"))
-        require(invalidApis.isEmpty, s"Invalid RPC APIs specified: ${invalidApis.mkString(",")}")
-        providedApis
-      }
-
-      val certificateKeyStorePath: Option[String] = Try(rpcConfig.getString("certificate-keystore-path")).toOption
-      val certificateKeyStoreType: Option[String] = Try(rpcConfig.getString("certificate-keystore-type")).toOption
-      val certificatePasswordFile: Option[String] = Try(rpcConfig.getString("certificate-password-file")).toOption
-
-      def parseMultipleOrigins(origins: Seq[String]): HttpOriginRange = HttpOriginRange(origins.map(HttpOrigin(_)):_*)
-      def parseSingleOrigin(origin: String): HttpOriginRange = origin match {
-          case "*" => HttpOriginRange.*
-          case s => HttpOriginRange.Default(HttpOrigin(s) :: Nil)
-        }
-
-      val corsAllowedOrigins: HttpOriginRange =
-        (Try(parseMultipleOrigins(rpcConfig.getStringList("cors-allowed-origins").asScala)) recoverWith {
-          case _ => Try(parseSingleOrigin(rpcConfig.getString("cors-allowed-origins")))
-        }).get
-
-      val accountTransactionsMaxBlocks = rpcConfig.getInt("account-transactions-max-blocks")
-
-      val activeTimeout: FiniteDuration = rpcConfig.getDuration("active-timeout").toMillis.millis
-    }
-
->>>>>>> 44fcd0f5
+
   }
 
   case class SyncConfig(
