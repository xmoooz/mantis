--- conflicted
+++ resolved
@@ -99,29 +99,22 @@
         log.debug("The known nodes list is empty")
       }
 
-    case PeerDiscoveryManager.DiscoveredNodesInfo(nodesInfo) =>
-      val nodesToConnect = nodesInfo
-<<<<<<< HEAD
+    case PeerDiscoveryManager.DiscoveredNodesInfo(nodes) =>
+      val nodesToConnect = nodes
         .filterNot { node =>
           val socketAddress = node.tcpSocketAddress
-          peerAddresses.contains(socketAddress) || isBlacklisted(PeerAddress(socketAddress.getHostString))
-=======
-        .filterNot { discoveryNodeInfo =>
-          val socketAddress = discoveryNodeInfo.node.tcpSocketAddress
-          val alreadyConnected = connectedPeers.isConnectionHandled(socketAddress) || connectedPeers.hasHandshakedWith(
-            discoveryNodeInfo.node.id
-          )
+          val alreadyConnected =
+            connectedPeers.isConnectionHandled(socketAddress) || connectedPeers.hasHandshakedWith(node.id)
           alreadyConnected || isBlacklisted(PeerAddress(socketAddress.getHostString))
->>>>>>> 1ea4cff7
         } // not already connected to or blacklisted
         .take(peerConfiguration.maxOutgoingPeers - connectedPeers.outgoingPeersCount)
 
-      NetworkMetrics.DiscoveredPeersSize.set(nodesInfo.size)
+      NetworkMetrics.DiscoveredPeersSize.set(nodes.size)
       NetworkMetrics.BlacklistedPeersSize.set(blacklistedPeers.size)
       NetworkMetrics.PendingPeersSize.set(connectedPeers.pendingPeersCount)
 
       log.info(
-        s"Discovered ${nodesInfo.size} nodes, " +
+        s"Discovered ${nodes.size} nodes, " +
           s"Blacklisted ${blacklistedPeers.size} nodes, " +
           s"handshaked to ${connectedPeers.handshakedPeersCount}/${peerConfiguration.maxOutgoingPeers + peerConfiguration.maxIncomingPeers}, " +
           s"pending connection attempts ${connectedPeers.pendingPeersCount}. " +
