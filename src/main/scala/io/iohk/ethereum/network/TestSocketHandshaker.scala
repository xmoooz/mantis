package io.iohk.ethereum.network

import java.io.{InputStream, OutputStream}
import java.net.{Socket, URI}

import scala.annotation.tailrec
import scala.util.{Failure, Success, Try}
import akka.util.ByteString
import io.iohk.ethereum.crypto._
import io.iohk.ethereum.network.p2p._
import io.iohk.ethereum.network.p2p.messages.CommonMessages.Status
import io.iohk.ethereum.network.p2p.messages.PV62.{BlockBodies, BlockHeaders, GetBlockBodies, GetBlockHeaders}
import io.iohk.ethereum.network.p2p.Message.PV63
<<<<<<< HEAD
import io.iohk.ethereum.network.p2p.messages.PV63.{GetNodeData, GetReceipts, NodeData, Receipts}
import io.iohk.ethereum.network.p2p.messages.WireProtocol._
=======
import io.iohk.ethereum.network.p2p.messages.WireProtocol.{Capability, Hello}
import io.iohk.ethereum.network.rlpx._
>>>>>>> f4ef90f0
import io.iohk.ethereum.rlp.{encode => rlpEncode}
import io.iohk.ethereum.rlp._
import io.iohk.ethereum.utils.Logger
import org.spongycastle.crypto.AsymmetricCipherKeyPair
<<<<<<< HEAD
import org.spongycastle.util.encoders.Hex
=======
import org.spongycastle.crypto.params.ECPublicKeyParameters
>>>>>>> f4ef90f0

object TestSocketHandshaker extends Logger {

  val nodeKey: AsymmetricCipherKeyPair = generateKeyPair()
  val nodeId: Array[Byte] = nodeKey.getPublic.asInstanceOf[ECPublicKeyParameters].toNodeId

  def main(args: Array[String]): Unit = {
    val P2PVersion: Int = 4
    val ListenPort: Int = 3333

    val remoteUri = new URI(args(0))

    val (initiatePacket, authHandshaker) = AuthHandshaker(nodeKey).initiate(remoteUri)

    val sock = new Socket(remoteUri.getHost, remoteUri.getPort)
    val inp = sock.getInputStream
    val out = sock.getOutputStream

    out.write(initiatePacket.toArray)

    val responsePacket = new Array[Byte](AuthResponseMessage.EncodedLength + ECIESCoder.OverheadSize)
    inp.read(responsePacket)

    val result = authHandshaker.handleResponseMessage(ByteString(responsePacket))
    val secrets = result.asInstanceOf[AuthHandshakeSuccess].secrets
    val frameCodec = new FrameCodec(secrets)

    val helloMsg = Hello(
      p2pVersion = P2PVersion,
      clientId = "etc-client",
      capabilities = Seq(Capability("eth", PV63.toByte)),
      listenPort = ListenPort,
      nodeId = ByteString(nodeId))

    sendMessage(helloMsg, frameCodec, out)
    val remoteHello = readAtLeastOneMessage(frameCodec, inp).head.asInstanceOf[Hello]

    while (true) {
      val msgs = readAtLeastOneMessage(frameCodec, inp)
<<<<<<< HEAD
      msgs.foreach { m =>
        //println("\n Received message: " + m)
      }
=======
      msgs.foreach { m => log.info("\n Received message: " + m) }
>>>>>>> f4ef90f0

      handleMessage(msgs,frameCodec, out)
    }
  }

  private def handleMessage(msgs: Seq[Message], frameCodec: FrameCodec, out: OutputStream) = {
    val MaxHeaders = 1
    val BlockNumber = 1382228
    val firstBlockAfterDaoFork = 1920000

    msgs.collect {
      case _: Ping => sendMessage(Pong(), frameCodec, out)
      case m: GetBlockHeaders if m.block.fold(a => a.equals(BigInt(firstBlockAfterDaoFork)), _ => false) =>
        sendMessage(BlockHeaders(Seq.empty), frameCodec, out)
      case m: Status =>
        sendMessage(m.copy(bestHash = m.genesisHash), frameCodec, out) //send same status message
        //ask for block further in chain to get some transactions
        sendMessage(GetBlockHeaders(Left(BlockNumber), maxHeaders = MaxHeaders, skip = 0, reverse = 0), frameCodec, out)
      case m: BlockHeaders =>
        //println(m)
        sendMessage(GetBlockBodies(m.headers.map(h => h.hash)), frameCodec, out) //ask for block bodies for headers
        sendMessage(GetReceipts(m.headers.map(h => h.hash)), frameCodec, out) //ask for recipts
        sendMessage(GetNodeData(Seq(
          ByteString(Hex.decode("ac65a995f80381c8b0a2993b08cbee9cfc1cc2d164c33288d99a9c1a02c9e9c3"))
          , ByteString(Hex.decode("45df225cffcb97928010c49116e7d767e09333da60644b807c512bac27ac8890"))
          , ByteString(Hex.decode("8ccbec7896a8cc26429830406d14080a7234ea14336370bf850526e614b1b8ed"))
      )), frameCodec, out) //ask for node
      case m: BlockBodies =>
        //println(m)
      case m: Receipts =>
        //println(m)
      case m: NodeData =>
        println(m)
      case m: Disconnect =>
        println(m)
        System.exit(0)
    }
  }

  def sendMessage[M <: Message : RLPEncoder](message: M, frameCodec: FrameCodec, out: OutputStream): Unit = {
    val encoded = rlpEncode(message)
    val frame = Frame(Header(encoded.length, 0, None, None), message.code, ByteString(encoded))
    val output = frameCodec.writeFrames(Seq(frame))
    log.info(s"\n Sending message: $message")
    out.write(output.toArray)
  }

  @tailrec
  def readAtLeastOneMessage(frameCodec: FrameCodec, inp: InputStream): Seq[Message] = {
    val buff = new Array[Byte](1)
    val n = inp.read(buff)
    if (n > 0) {
      val frames = frameCodec.readFrames(ByteString(buff))
      val decodedFrames = frames.map(f => Try(Message.decode(f.`type`, f.payload.toArray, PV63)))
      val messages = decodedFrames.collect { case Success(msg) => msg }

      decodedFrames
        .collect { case Failure(ex) => ex }
        .foreach { ex => log.info(s"Unable to decode frame: $ex") }

      if (messages.nonEmpty) messages
      else readAtLeastOneMessage(frameCodec, inp)

    } else readAtLeastOneMessage(frameCodec, inp)
  }

}<|MERGE_RESOLUTION|>--- conflicted
+++ resolved
@@ -11,22 +11,16 @@
 import io.iohk.ethereum.network.p2p.messages.CommonMessages.Status
 import io.iohk.ethereum.network.p2p.messages.PV62.{BlockBodies, BlockHeaders, GetBlockBodies, GetBlockHeaders}
 import io.iohk.ethereum.network.p2p.Message.PV63
-<<<<<<< HEAD
 import io.iohk.ethereum.network.p2p.messages.PV63.{GetNodeData, GetReceipts, NodeData, Receipts}
 import io.iohk.ethereum.network.p2p.messages.WireProtocol._
-=======
 import io.iohk.ethereum.network.p2p.messages.WireProtocol.{Capability, Hello}
 import io.iohk.ethereum.network.rlpx._
->>>>>>> f4ef90f0
 import io.iohk.ethereum.rlp.{encode => rlpEncode}
 import io.iohk.ethereum.rlp._
 import io.iohk.ethereum.utils.Logger
 import org.spongycastle.crypto.AsymmetricCipherKeyPair
-<<<<<<< HEAD
 import org.spongycastle.util.encoders.Hex
-=======
 import org.spongycastle.crypto.params.ECPublicKeyParameters
->>>>>>> f4ef90f0
 
 object TestSocketHandshaker extends Logger {
 
@@ -52,6 +46,7 @@
 
     val result = authHandshaker.handleResponseMessage(ByteString(responsePacket))
     val secrets = result.asInstanceOf[AuthHandshakeSuccess].secrets
+
     val frameCodec = new FrameCodec(secrets)
 
     val helloMsg = Hello(
@@ -62,19 +57,11 @@
       nodeId = ByteString(nodeId))
 
     sendMessage(helloMsg, frameCodec, out)
+
     val remoteHello = readAtLeastOneMessage(frameCodec, inp).head.asInstanceOf[Hello]
 
     while (true) {
-      val msgs = readAtLeastOneMessage(frameCodec, inp)
-<<<<<<< HEAD
-      msgs.foreach { m =>
-        //println("\n Received message: " + m)
-      }
-=======
-      msgs.foreach { m => log.info("\n Received message: " + m) }
->>>>>>> f4ef90f0
-
-      handleMessage(msgs,frameCodec, out)
+      handleMessage(readAtLeastOneMessage(frameCodec, inp), frameCodec, out)
     }
   }
 
@@ -92,7 +79,7 @@
         //ask for block further in chain to get some transactions
         sendMessage(GetBlockHeaders(Left(BlockNumber), maxHeaders = MaxHeaders, skip = 0, reverse = 0), frameCodec, out)
       case m: BlockHeaders =>
-        //println(m)
+        //log.info(m.toString)
         sendMessage(GetBlockBodies(m.headers.map(h => h.hash)), frameCodec, out) //ask for block bodies for headers
         sendMessage(GetReceipts(m.headers.map(h => h.hash)), frameCodec, out) //ask for recipts
         sendMessage(GetNodeData(Seq(
@@ -101,14 +88,16 @@
           , ByteString(Hex.decode("8ccbec7896a8cc26429830406d14080a7234ea14336370bf850526e614b1b8ed"))
       )), frameCodec, out) //ask for node
       case m: BlockBodies =>
-        //println(m)
+        //log.info(m.toString)
       case m: Receipts =>
-        //println(m)
+        //log.info(m.toString)
       case m: NodeData =>
-        println(m)
+        log.info(m.toString)
       case m: Disconnect =>
-        println(m)
+        log.info(m.toString)
         System.exit(0)
+      case m =>
+        log.info(m.toString)
     }
   }
 
