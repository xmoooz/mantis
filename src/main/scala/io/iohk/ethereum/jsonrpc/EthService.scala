--- conflicted
+++ resolved
@@ -342,22 +342,14 @@
   }
 
   def call(req: CallRequest): ServiceResponse[CallResponse] = {
-    Future.successful {
+    Future {
       doCall(req).map(r => CallResponse(r.vmReturnData))
     }
   }
 
-<<<<<<< HEAD
   def estimateGas(req: CallRequest): ServiceResponse[EstimateGasResponse] = {
-    Future.successful {
+    Future {
       doCall(req).map(r => EstimateGasResponse(r.gasUsed))
-=======
-    Future {
-      resolveBlock(req.block).map { block =>
-        val txResult = ledger.simulateTransaction(stx, block.header, blockchainStorages)
-        CallResponse(txResult.vmReturnData)
-      }
->>>>>>> 6bff2032
     }
   }
 
