package io.iohk.ethereum.jsonrpc

<<<<<<< HEAD
import io.iohk.ethereum.domain._
=======
import akka.actor.ActorRef
import io.iohk.ethereum.domain.{BlockHeader, Blockchain, SignedTransaction}
>>>>>>> f36a6535
import io.iohk.ethereum.db.storage.AppStateStorage

import scala.concurrent.ExecutionContext
import akka.util.ByteString
import io.iohk.ethereum.crypto._
<<<<<<< HEAD
import io.iohk.ethereum.keystore.KeyStore
import io.iohk.ethereum.ledger.Ledger
import io.iohk.ethereum.mining.BlockGenerator
import io.iohk.ethereum.utils.BlockchainConfig
import io.iohk.ethereum.validators.Validators

import scala.concurrent.Future
import scala.util.{Failure, Success, Try}
=======
import io.iohk.ethereum.mining.BlockGenerator
import io.iohk.ethereum.rlp
import io.iohk.ethereum.transactions.PendingTransactionsManager

import scala.concurrent.Future
import scala.util.{Failure, Success, Try}

>>>>>>> f36a6535

object EthService {

  val CurrentProtocolVersion = 63

  case class ProtocolVersionRequest()
  case class ProtocolVersionResponse(value: String)

  case class BestBlockNumberRequest()
  case class BestBlockNumberResponse(bestBlockNumber: BigInt)

  case class TxCountByBlockHashRequest(blockHash: ByteString)
  case class TxCountByBlockHashResponse(txsQuantity: Option[Int])

  case class BlockByBlockHashRequest(blockHash: ByteString, fullTxs: Boolean)
  case class BlockByBlockHashResponse(blockResponse: Option[BlockResponse])

  case class GetTransactionByBlockHashAndIndexRequest(blockHash: ByteString, transactionIndex: BigInt)
  case class GetTransactionByBlockHashAndIndexResponse(transactionResponse: Option[TransactionResponse])

  case class UncleByBlockHashAndIndexRequest(blockHash: ByteString, uncleIndex: BigInt)
  case class UncleByBlockHashAndIndexResponse(uncleBlockResponse: Option[BlockResponse])

  case class SubmitHashRateRequest(hashRate: BigInt, id: ByteString)
  case class SubmitHashRateResponse(success: Boolean)

  case class GetWorkRequest()
  case class GetWorkResponse(powHeaderHash: ByteString, dagSeed: ByteString, target: ByteString)

  case class SubmitWorkRequest(nonce: ByteString, powHeaderHash: ByteString, mixHash: ByteString)
  case class SubmitWorkResponse(success:Boolean)

  case class SyncingRequest()
  case class SyncingResponse(startingBlock: BigInt, currentBlock: BigInt, highestBlock: BigInt)

<<<<<<< HEAD
  case class CallTx(
    from: Option[ByteString],
    to: Option[ByteString],
    gas: BigInt,
    gasPrice: BigInt,
    value: BigInt,
    data: ByteString)
  case class CallRequest(tx: CallTx, block: Either[BigInt, String])
  case class CallResponse(returnData: ByteString)
}

class EthService(
    blockchainStorages: BlockchainStorages,
    blockGenerator: BlockGenerator,
    appStateStorage: AppStateStorage,
    ledger: Ledger,
    validators: Validators,
    blockchainConfig: BlockchainConfig,
    keyStore: KeyStore) {
=======
  case class SendRawTransactionRequest(data: ByteString)
  case class SendRawTransactionResponse(transactionHash: ByteString)
}

class EthService(blockchain: Blockchain, blockGenerator: BlockGenerator, appStateStorage: AppStateStorage, pendingTransactionsManager: ActorRef) {
>>>>>>> f36a6535

  import EthService._

  lazy val blockchain = BlockchainImpl(blockchainStorages)

  def protocolVersion(req: ProtocolVersionRequest): ServiceResponse[ProtocolVersionResponse] =
    Future.successful(Right(ProtocolVersionResponse(f"0x$CurrentProtocolVersion%x")))

  /**
    * eth_blockNumber that returns the number of most recent block.
    *
    * @return Current block number the client is on.
    */
  def bestBlockNumber(req: BestBlockNumberRequest)(implicit executionContext: ExecutionContext): ServiceResponse[BestBlockNumberResponse] = Future {
    Right(BestBlockNumberResponse(appStateStorage.getBestBlockNumber()))
  }

  /**
    * Implements the eth_getBlockTransactionCountByHash method that fetches the number of txs that a certain block has.
    *
    * @param request with the hash of the block requested
    * @return the number of txs that the block has or None if the client doesn't have the block requested
    */
  def getBlockTransactionCountByHash(request: TxCountByBlockHashRequest)
                                    (implicit executor: ExecutionContext): ServiceResponse[TxCountByBlockHashResponse] = Future {
    val txsCount = blockchain.getBlockBodyByHash(request.blockHash).map(_.transactionList.size)
    Right(TxCountByBlockHashResponse(txsCount))
  }

  /**
    * Implements the eth_getBlockByHash method that fetches a requested block.
    *
    * @param request with the hash of the block requested
    * @return the block requested or None if the client doesn't have the block
    */
  def getByBlockHash(request: BlockByBlockHashRequest)
                    (implicit executor: ExecutionContext): ServiceResponse[BlockByBlockHashResponse] = Future {
    val BlockByBlockHashRequest(blockHash, fullTxs) = request
    val blockOpt = blockchain.getBlockByHash(blockHash)
    val totalDifficulty = blockchain.getTotalDifficultyByHash(blockHash)

    val blockResponseOpt = blockOpt.map(block => BlockResponse(block, fullTxs, totalDifficulty))
    Right(BlockByBlockHashResponse(blockResponseOpt))
  }

  /**
    * eth_getTransactionByBlockHashAndIndex that returns information about a transaction by block hash and
    * transaction index position.
    *
    * @return the tx requested or None if the client doesn't have the block or if there's no tx in the that index
    */
  def getTransactionByBlockHashAndIndexRequest(req: GetTransactionByBlockHashAndIndexRequest)(implicit executionContext: ExecutionContext)
  : ServiceResponse[GetTransactionByBlockHashAndIndexResponse] = Future {
    import req._
    val maybeTransactionResponse = blockchain.getBlockByHash(blockHash).flatMap{
      blockWithTx =>
        val blockTxs = blockWithTx.body.transactionList
        if (transactionIndex >= 0 && transactionIndex < blockTxs.size)
          Some(TransactionResponse(blockTxs(transactionIndex.toInt), Some(blockWithTx.header), Some(transactionIndex.toInt)))
        else None
    }
    Right(GetTransactionByBlockHashAndIndexResponse(maybeTransactionResponse))
  }

  /**
    * Implements the eth_getUncleByBlockHashAndIndex method that fetches an uncle from a certain index in a requested block.
    *
    * @param request with the hash of the block and the index of the uncle requested
    * @return the uncle that the block has at the given index or None if the client doesn't have the block or if there's no uncle in that index
    */
  def getUncleByBlockHashAndIndex(request: UncleByBlockHashAndIndexRequest)
                                 (implicit executor: ExecutionContext): ServiceResponse[UncleByBlockHashAndIndexResponse] = Future {
    val UncleByBlockHashAndIndexRequest(blockHash, uncleIndex) = request
    val uncleHeaderOpt = blockchain.getBlockBodyByHash(blockHash)
      .flatMap { body =>
        if (uncleIndex >= 0 && uncleIndex < body.uncleNodesList.size)
          Some(body.uncleNodesList.apply(uncleIndex.toInt))
        else
          None
      }
    val totalDifficulty = uncleHeaderOpt.flatMap(uncleHeader => blockchain.getTotalDifficultyByHash(uncleHeader.hash))

    //The block in the response will not have any txs or uncles
    val uncleBlockResponseOpt = uncleHeaderOpt.map { uncleHeader => BlockResponse(blockHeader = uncleHeader, totalDifficulty = totalDifficulty) }
    Right(UncleByBlockHashAndIndexResponse(uncleBlockResponseOpt))
  }

  def submitHashRate(req: SubmitHashRateRequest): ServiceResponse[SubmitHashRateResponse] = {
    //todo do we care about hash rate for now?
    Future.successful(Right(SubmitHashRateResponse(true)))
  }

  def getWork(req: GetWorkRequest): ServiceResponse[GetWorkResponse] = {
    import io.iohk.ethereum.mining.pow.PowCache._
    val block = blockGenerator.generateBlockForMining()
    Future.successful(Right(GetWorkResponse(
      powHeaderHash = ByteString(kec256(BlockHeader.getEncodedWithoutNonce(block.header))),
      dagSeed = seedForBlock(block.header.number),
      target = ByteString((BigInt(2).pow(256) / block.header.difficulty).toByteArray)
    )))
  }

  def submitWork(req: SubmitWorkRequest): ServiceResponse[SubmitWorkResponse] = {
    //todo add logic for including mined block into blockchain
    Future.successful(Right(SubmitWorkResponse(true)))
  }

 def syncing(req: SyncingRequest): ServiceResponse[SyncingResponse] = {
    Future.successful(Right(SyncingResponse(
      startingBlock = appStateStorage.getSyncStartingBlock(),
      currentBlock = appStateStorage.getBestBlockNumber(),
      highestBlock = appStateStorage.getEstimatedHighestBlock())))
  }

<<<<<<< HEAD
  def call(req: CallRequest): ServiceResponse[CallResponse] = {
    val fromAddress = req.tx.from
      .map(Address.apply) // `from` param, if specified
      .getOrElse(
        keyStore
          .listAccounts().getOrElse(Nil).headOption // first account, if exists and `from` param not specified
          .getOrElse(Address(0))) // 0x0 default

    val toAddress = req.tx.to.map(Address.apply)
    val tx = Transaction(0, req.tx.gasPrice, req.tx.gas, toAddress, req.tx.value, req.tx.data)
    val stx = SignedTransaction(tx, ECDSASignature(0, 0, 0.toByte), fromAddress)

    Future.successful {
      resolveBlock(req.block).map { block =>
        val txResult = ledger.simulateTransaction(stx, block.header, blockchainStorages, validators)
        CallResponse(txResult.vmReturnData)
      }
    }
  }

  private def resolveBlock(blockParam: Either[BigInt, String]): Either[JsonRpcError, Block] = {
    def getBlock(number: BigInt): Either[JsonRpcError, Block] = {
      blockchain.getBlockByNumber(number)
        .map(Right.apply)
        .getOrElse(Left(JsonRpcErrors.InvalidParams(s"Block $number not found")))
    }

    blockParam match {
      case Left(blockNumber) => getBlock(blockNumber)
      case Right("earliest") => getBlock(0)
      case Right("latest") => getBlock(appStateStorage.getBestBlockNumber())
      case Right("pending") => getBlock(appStateStorage.getBestBlockNumber())
      case Right(str) => Try(BigInt(str)) match {
        case Success(blockNum) => getBlock(blockNum)
        case Failure(ex) => Left(JsonRpcErrors.InvalidParams("Invalid default block param"))
      }
      case _ => Left(JsonRpcErrors.InvalidParams("Invalid default block param"))
=======
  def sendRawTransaction(req: SendRawTransactionRequest): ServiceResponse[SendRawTransactionResponse] = {
    import io.iohk.ethereum.network.p2p.messages.CommonMessages.SignedTransactions._
    Try(rlp.decode[SignedTransaction](req.data.toArray[Byte])) match {
      case Success(signedTransaction) =>
        pendingTransactionsManager ! PendingTransactionsManager.AddTransaction(signedTransaction)
        Future.successful(Right(SendRawTransactionResponse(signedTransaction.hash)))
      case Failure(ex) =>
        Future.successful(Left(JsonRpcErrors.InvalidRequest))
>>>>>>> f36a6535
    }
  }

}<|MERGE_RESOLUTION|>--- conflicted
+++ resolved
@@ -1,34 +1,22 @@
 package io.iohk.ethereum.jsonrpc
 
-<<<<<<< HEAD
+import akka.actor.ActorRef
 import io.iohk.ethereum.domain._
-=======
-import akka.actor.ActorRef
-import io.iohk.ethereum.domain.{BlockHeader, Blockchain, SignedTransaction}
->>>>>>> f36a6535
 import io.iohk.ethereum.db.storage.AppStateStorage
 
 import scala.concurrent.ExecutionContext
 import akka.util.ByteString
 import io.iohk.ethereum.crypto._
-<<<<<<< HEAD
 import io.iohk.ethereum.keystore.KeyStore
 import io.iohk.ethereum.ledger.Ledger
 import io.iohk.ethereum.mining.BlockGenerator
+import io.iohk.ethereum.rlp
+import io.iohk.ethereum.transactions.PendingTransactionsManager
 import io.iohk.ethereum.utils.BlockchainConfig
 import io.iohk.ethereum.validators.Validators
 
 import scala.concurrent.Future
 import scala.util.{Failure, Success, Try}
-=======
-import io.iohk.ethereum.mining.BlockGenerator
-import io.iohk.ethereum.rlp
-import io.iohk.ethereum.transactions.PendingTransactionsManager
-
-import scala.concurrent.Future
-import scala.util.{Failure, Success, Try}
-
->>>>>>> f36a6535
 
 object EthService {
 
@@ -64,7 +52,9 @@
   case class SyncingRequest()
   case class SyncingResponse(startingBlock: BigInt, currentBlock: BigInt, highestBlock: BigInt)
 
-<<<<<<< HEAD
+  case class SendRawTransactionRequest(data: ByteString)
+  case class SendRawTransactionResponse(transactionHash: ByteString)
+
   case class CallTx(
     from: Option[ByteString],
     to: Option[ByteString],
@@ -83,14 +73,8 @@
     ledger: Ledger,
     validators: Validators,
     blockchainConfig: BlockchainConfig,
-    keyStore: KeyStore) {
-=======
-  case class SendRawTransactionRequest(data: ByteString)
-  case class SendRawTransactionResponse(transactionHash: ByteString)
-}
-
-class EthService(blockchain: Blockchain, blockGenerator: BlockGenerator, appStateStorage: AppStateStorage, pendingTransactionsManager: ActorRef) {
->>>>>>> f36a6535
+    keyStore: KeyStore,
+    pendingTransactionsManager: ActorRef) {
 
   import EthService._
 
@@ -205,7 +189,17 @@
       highestBlock = appStateStorage.getEstimatedHighestBlock())))
   }
 
-<<<<<<< HEAD
+  def sendRawTransaction(req: SendRawTransactionRequest): ServiceResponse[SendRawTransactionResponse] = {
+    import io.iohk.ethereum.network.p2p.messages.CommonMessages.SignedTransactions._
+    Try(rlp.decode[SignedTransaction](req.data.toArray[Byte])) match {
+      case Success(signedTransaction) =>
+        pendingTransactionsManager ! PendingTransactionsManager.AddTransaction(signedTransaction)
+        Future.successful(Right(SendRawTransactionResponse(signedTransaction.hash)))
+      case Failure(ex) =>
+        Future.successful(Left(JsonRpcErrors.InvalidRequest))
+    }
+  }
+
   def call(req: CallRequest): ServiceResponse[CallResponse] = {
     val fromAddress = req.tx.from
       .map(Address.apply) // `from` param, if specified
@@ -243,16 +237,6 @@
         case Failure(ex) => Left(JsonRpcErrors.InvalidParams("Invalid default block param"))
       }
       case _ => Left(JsonRpcErrors.InvalidParams("Invalid default block param"))
-=======
-  def sendRawTransaction(req: SendRawTransactionRequest): ServiceResponse[SendRawTransactionResponse] = {
-    import io.iohk.ethereum.network.p2p.messages.CommonMessages.SignedTransactions._
-    Try(rlp.decode[SignedTransaction](req.data.toArray[Byte])) match {
-      case Success(signedTransaction) =>
-        pendingTransactionsManager ! PendingTransactionsManager.AddTransaction(signedTransaction)
-        Future.successful(Right(SendRawTransactionResponse(signedTransaction.hash)))
-      case Failure(ex) =>
-        Future.successful(Left(JsonRpcErrors.InvalidRequest))
->>>>>>> f36a6535
     }
   }
 
