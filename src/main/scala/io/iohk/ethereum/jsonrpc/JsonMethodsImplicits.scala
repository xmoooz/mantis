--- conflicted
+++ resolved
@@ -3,12 +3,8 @@
 import akka.util.ByteString
 import io.iohk.ethereum.jsonrpc.EthService._
 import io.iohk.ethereum.jsonrpc.JsonRpcController.{JsonDecoder, JsonEncoder}
-<<<<<<< HEAD
-import io.iohk.ethereum.jsonrpc.JsonSerializers._
-=======
 import io.iohk.ethereum.jsonrpc.JsonSerializers.{OptionNoneToJNullSerializer, QuantitiesSerializer, UnformattedDataJsonSerializer}
 import io.iohk.ethereum.jsonrpc.NetService._
->>>>>>> 2a38af4f
 import io.iohk.ethereum.jsonrpc.Web3Service.{ClientVersionRequest, ClientVersionResponse, Sha3Request, Sha3Response}
 import org.json4s.{DefaultFormats, Extraction, Formats, JValue}
 import org.json4s.JsonAST._
@@ -21,14 +17,8 @@
 
   import JsonRpcErrors._
 
-<<<<<<< HEAD
-  implicit val formats: Formats =
-    DefaultFormats + BlockResponseSerializer + SignedTransactionResponseSerializer +
-      QuantitiesSerializer + UnformattedDataJsonSerializer
-=======
   implicit val formats: Formats = DefaultFormats.preservingEmptyValues + OptionNoneToJNullSerializer +
     QuantitiesSerializer + UnformattedDataJsonSerializer
->>>>>>> 2a38af4f
 
   implicit val web3_sha3 = new JsonDecoder[Sha3Request] with JsonEncoder[Sha3Response] {
     override def decodeJson(params: Option[JArray]): Either[JsonRpcError, Sha3Request] =
@@ -45,12 +35,6 @@
     override def encodeJson(t: ClientVersionResponse): JValue = t.value
   }
 
-<<<<<<< HEAD
-  implicit val eth_blockNumber = new JsonDecoder[BlockByNumberRequest] with JsonEncoder[BlockByNumberResponse] {
-    override def decodeJson(params: Option[JArray]): Either[JsonRpcError, BlockByNumberRequest] = Right(BlockByNumberRequest())
-
-    override def encodeJson(t: BlockByNumberResponse): JValue = Extraction.decompose(t.bestBlockNumber)
-=======
   implicit val net_version = new JsonDecoder[VersionRequest] with JsonEncoder[VersionResponse] {
     override def decodeJson(params: Option[JArray]): Either[JsonRpcError, VersionRequest] = Right(VersionRequest())
     override def encodeJson(t: VersionResponse): JValue = t.value
@@ -70,10 +54,15 @@
     def decodeJson(params: Option[JArray]): Either[JsonRpcError, ProtocolVersionRequest] = Right(ProtocolVersionRequest())
 
     def encodeJson(t: ProtocolVersionResponse): JValue = t.value
->>>>>>> 2a38af4f
   }
 
-  implicit val eth_getBlockTransactionCountByHash = new JsonDecoder[TxCountByBlockHashRequest] with JsonEncoder[TxCountByBlockHashResponse] {
+  implicit val eth_blockNumber = new JsonDecoder[BestBlockNumberRequest] with JsonEncoder[BestBlockNumberResponse] {
+    override def decodeJson(params: Option[JArray]): Either[JsonRpcError, BestBlockNumberRequest] = Right(BestBlockNumberRequest())
+
+    override def encodeJson(t: BestBlockNumberResponse): JValue = Extraction.decompose(t.bestBlockNumber)
+  }
+
+    implicit val eth_getBlockTransactionCountByHash = new JsonDecoder[TxCountByBlockHashRequest] with JsonEncoder[TxCountByBlockHashResponse] {
     override def decodeJson(params: Option[JArray]): Either[JsonRpcError, TxCountByBlockHashRequest] =
       params match {
         case Some(JArray((input: JString) :: Nil)) =>
