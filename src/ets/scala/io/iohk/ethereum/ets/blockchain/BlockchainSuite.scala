package io.iohk.ethereum.ets.blockchain

import java.util.concurrent.Executors

import akka.actor.ActorSystem
import io.iohk.ethereum.domain.Block
import io.iohk.ethereum.ets.common.TestOptions
import io.iohk.ethereum.extvm.ExtVMInterface
import io.iohk.ethereum.ledger.Ledger.VMImpl
import io.iohk.ethereum.nodebuilder.VmSetup
import io.iohk.ethereum.utils.{ BlockchainConfig, Config, Logger, VmConfig }
import org.scalatest._

import scala.concurrent.duration.Duration
import scala.concurrent.{Await, ExecutionContext, Future}


object BlockchainSuite {
<<<<<<< HEAD
  implicit lazy val actorSystem: ActorSystem = ActorSystem("mantis_system")

  lazy val extvm: VMImpl = VmSetup.vm(VmConfig(Config.config), BlockchainConfig(Config.config), testMode = true)
}

class BlockchainSuite extends FreeSpec with Matchers with BeforeAndAfterAll with Logger {

  val unsupportedNetworks: Set[String] = Set()
  val supportedNetworks = Set(
    "EIP150",
    "Frontier",
    "FrontierToHomesteadAt5",
    "Homestead",
    "HomesteadToEIP150At5",
    "HomesteadToDaoAt5",
    "EIP158",
    "Byzantium",
    "EIP158ToByzantiumAt5",
    "Constantinople"
=======
  implicit lazy val actorSystem = ActorSystem("mantis_system")
  implicit val testContext: ExecutionContext = ExecutionContext.fromExecutor(Executors.newFixedThreadPool(4))
  lazy val extvm = VmSetup.vm(VmConfig(Config.config), BlockchainConfig(Config.config), testMode = true)
}

class BlockchainSuite extends FreeSpec with Matchers with BeforeAndAfterAll with Logger {
  import BlockchainSuite.testContext
  val unsupportedNetworks = Set("Constantinople")
  val supportedNetworks =
    Set("EIP150", "Frontier", "FrontierToHomesteadAt5", "Homestead", "HomesteadToEIP150At5", "HomesteadToDaoAt5", "EIP158", "Byzantium", "EIP158ToByzantiumAt5")
  //Map of ignored tests, empty set of ignored names means cancellation of whole group
  val ignoredTests: Map[String, Set[String]] = Map(
    // Tests are failing because block reward is not correctly paid to the miner
    "GeneralStateTests/stShift/sar00_d0g0v0" -> Set.empty,
    "GeneralStateTests/stShift/sar_0_256-1_d0g0v0" -> Set.empty
>>>>>>> 1fc15c79
  )
  // Map of ignored tests, empty set of ignored names means cancellation of whole group
  val ignoredTests: Map[String, Set[String]] = Map()
  var vm: VMImpl = _

  override def run(testName: Option[String], args: Args): Status = {
    val options = TestOptions(args.configMap)
    val scenarios = BlockchainScenarioLoader.load("ets/BlockchainTests/", options)

    vm = if (options.useLocalVM) new VMImpl else BlockchainSuite.extvm

    scenarios.foreach { group =>
      group.name - {
        for {
          (name, scenario) <- group.scenarios
          if options.isScenarioIncluded(name)
        } {
          name in new ScenarioSetup(vm, scenario) {
            if (unsupportedNetworks.contains(scenario.network)) {
              cancel(s"Unsupported network: ${scenario.network}")
            } else if (!supportedNetworks.contains(scenario.network)) {
              fail(s"Unknown network: ${scenario.network}")
            } else if (isCanceled(group.name, name)){
              cancel(s"Test: $name in group: ${group.name} not yet supported")
            } else {
              log.info(s"Running test: ${group.name}#$name")
              runScenario(scenario, this, name)
            }
          }
        }
      }
    }

    runTests(testName, args)
  }

  override def afterAll: Unit = {
    vm match {
      case extVm: ExtVMInterface => extVm.close()
      case _ =>
    }
  }

  private def isCanceled(groupName: String, testName: String): Boolean =
    ignoredTests.get(groupName).isDefined && (ignoredTests(groupName).contains(testName) || ignoredTests(groupName).isEmpty)

  private def runScenario(scenario: BlockchainScenario, setup: ScenarioSetup, name: String): Unit = {

    import setup._

    def importBlocks(blocks: List[Block], importedBlocks: List[Block] = Nil): Future[List[Block]] = {
      if (blocks.isEmpty) {
        Future.successful(importedBlocks)
      } else {
        val blockToImport = blocks.head
        ledger.importBlock(blockToImport).flatMap {result =>
          importBlocks(blocks.tail, blockToImport :: importedBlocks)
        }
      }
    }

    loadGenesis()

    val blocksToProcess = getBlocks(scenario.blocks)

    val invalidBlocks = getBlocks(getInvalid)

<<<<<<< HEAD
    // scalastyle:off regex
    blocksToProcess.foreach { b =>
      try {
        val r = ledger.importBlock(b)
        log.debug(s"Block (${b.idTag}) import result: $r")
      } catch {
        case ex: Throwable =>
          ex.printStackTrace()
          println("WHAT A TERRIBLE FAILURE")
          sys.exit(1)
      }
    }
=======
    val ready = Await.result(importBlocks(blocksToProcess), Duration.Inf)
>>>>>>> 1fc15c79

    val lastBlock = getBestBlock

    val expectedWorldStateHash = finalWorld.stateRootHash

    lastBlock shouldBe defined

    val expectedState = getExpectedState
    val resultState = getResultState

    lastBlock.get.header.hash shouldEqual scenario.lastblockhash
    resultState should contain theSameElementsAs expectedState
    lastBlock.get.header.stateRoot shouldEqual expectedWorldStateHash
  }
}<|MERGE_RESOLUTION|>--- conflicted
+++ resolved
@@ -14,15 +14,14 @@
 import scala.concurrent.duration.Duration
 import scala.concurrent.{Await, ExecutionContext, Future}
 
-
 object BlockchainSuite {
-<<<<<<< HEAD
   implicit lazy val actorSystem: ActorSystem = ActorSystem("mantis_system")
-
+  implicit val testContext: ExecutionContext = ExecutionContext.fromExecutor(Executors.newFixedThreadPool(4))
   lazy val extvm: VMImpl = VmSetup.vm(VmConfig(Config.config), BlockchainConfig(Config.config), testMode = true)
 }
 
 class BlockchainSuite extends FreeSpec with Matchers with BeforeAndAfterAll with Logger {
+  import BlockchainSuite.testContext
 
   val unsupportedNetworks: Set[String] = Set()
   val supportedNetworks = Set(
@@ -36,23 +35,6 @@
     "Byzantium",
     "EIP158ToByzantiumAt5",
     "Constantinople"
-=======
-  implicit lazy val actorSystem = ActorSystem("mantis_system")
-  implicit val testContext: ExecutionContext = ExecutionContext.fromExecutor(Executors.newFixedThreadPool(4))
-  lazy val extvm = VmSetup.vm(VmConfig(Config.config), BlockchainConfig(Config.config), testMode = true)
-}
-
-class BlockchainSuite extends FreeSpec with Matchers with BeforeAndAfterAll with Logger {
-  import BlockchainSuite.testContext
-  val unsupportedNetworks = Set("Constantinople")
-  val supportedNetworks =
-    Set("EIP150", "Frontier", "FrontierToHomesteadAt5", "Homestead", "HomesteadToEIP150At5", "HomesteadToDaoAt5", "EIP158", "Byzantium", "EIP158ToByzantiumAt5")
-  //Map of ignored tests, empty set of ignored names means cancellation of whole group
-  val ignoredTests: Map[String, Set[String]] = Map(
-    // Tests are failing because block reward is not correctly paid to the miner
-    "GeneralStateTests/stShift/sar00_d0g0v0" -> Set.empty,
-    "GeneralStateTests/stShift/sar_0_256-1_d0g0v0" -> Set.empty
->>>>>>> 1fc15c79
   )
   // Map of ignored tests, empty set of ignored names means cancellation of whole group
   val ignoredTests: Map[String, Set[String]] = Map()
@@ -108,7 +90,7 @@
         Future.successful(importedBlocks)
       } else {
         val blockToImport = blocks.head
-        ledger.importBlock(blockToImport).flatMap {result =>
+        ledger.importBlock(blockToImport).flatMap { _ =>
           importBlocks(blocks.tail, blockToImport :: importedBlocks)
         }
       }
@@ -120,22 +102,7 @@
 
     val invalidBlocks = getBlocks(getInvalid)
 
-<<<<<<< HEAD
-    // scalastyle:off regex
-    blocksToProcess.foreach { b =>
-      try {
-        val r = ledger.importBlock(b)
-        log.debug(s"Block (${b.idTag}) import result: $r")
-      } catch {
-        case ex: Throwable =>
-          ex.printStackTrace()
-          println("WHAT A TERRIBLE FAILURE")
-          sys.exit(1)
-      }
-    }
-=======
     val ready = Await.result(importBlocks(blocksToProcess), Duration.Inf)
->>>>>>> 1fc15c79
 
     val lastBlock = getBestBlock
 
