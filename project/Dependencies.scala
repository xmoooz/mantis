--- conflicted
+++ resolved
@@ -92,22 +92,13 @@
   val jna = "net.java.dev.jna" % "jna" % "5.6.0"
 
   val dependencies = Seq(
-<<<<<<< HEAD
-    "org.jline" % "jline" % "3.1.2",
-    "org.scala-lang.modules" %% "scala-parser-combinators" % "1.1.0",
-    "org.scala-sbt.ipcsocket" % "ipcsocket" % "1.0.0",
-    "com.google.guava" % "guava" % "28.0-jre",
-    "org.xerial.snappy" % "snappy-java" % "1.1.7.2",
-    "org.web3j" % "core" % "3.4.0" % "test",
-    "io.vavr" % "vavr" % "1.0.0-alpha-3"
-=======
     jline,
     "org.scala-lang.modules" %% "scala-parser-combinators" % "1.1.2",
     "org.scala-sbt.ipcsocket" % "ipcsocket" % "1.1.0",
     "com.google.guava" % "guava" % "29.0-jre",
     "org.xerial.snappy" % "snappy-java" % "1.1.7.7",
-    "org.web3j" % "core" % "3.4.0" % Test
->>>>>>> 8b0b08f8
+    "org.web3j" % "core" % "3.4.0" % Test,
+    "io.vavr" % "vavr" % "1.0.0-alpha-3"
   )
 
   val prometheus: Seq[ModuleID] = {
